"""brightIDfaucet URL Configuration

The `urlpatterns` list routes URLs to views. For more information please see:
    https://docs.djangoproject.com/en/4.0/topics/http/urls/
Examples:
Function views
    1. Add an import:  from my_app import views
    2. Add a URL to urlpatterns:  path('', views.home, name='home')
Class-based views
    1. Add an import:  from other_app.views import Home
    2. Add a URL to urlpatterns:  path('', Home.as_view(), name='home')
Including another URLconf
    1. Import the include() function: from django.urls import include, path
    2. Add a URL to urlpatterns:  path('blog/', include('blog.urls'))
"""
from django.contrib import admin
from django.urls import path, include

from faucet.views import artwork_view

admin.site.site_header = "Unitap Administration"
admin.site.index_title = "Unitap Administration"
admin.site.site_title = "Unitap Administration"

urlpatterns = [
    path("admin/", admin.site.urls),
    path("pass/art/<int:token_id>/", artwork_view),
    path("api/v1/", include("faucet.urls")),
    path("api/auth/", include("authentication.urls")),
    path("api/tokentap/", include("tokenTap.urls")),
<<<<<<< HEAD
=======
    path("api/prizetap/", include("prizetap.urls")),
>>>>>>> 6caa7c53
]<|MERGE_RESOLUTION|>--- conflicted
+++ resolved
@@ -28,8 +28,5 @@
     path("api/v1/", include("faucet.urls")),
     path("api/auth/", include("authentication.urls")),
     path("api/tokentap/", include("tokenTap.urls")),
-<<<<<<< HEAD
-=======
     path("api/prizetap/", include("prizetap.urls")),
->>>>>>> 6caa7c53
 ]