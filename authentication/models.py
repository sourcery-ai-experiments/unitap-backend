--- conflicted
+++ resolved
@@ -45,14 +45,6 @@
             return super().get_queryset().get(wallets__address=wallet_address)
         except UserProfile.DoesNotExist:
             return self.create_with_wallet_address(wallet_address)
-
-
-# class WalletManager(models.Manager):
-#     def get_primary_wallet(self):
-#         try:
-#             self.get(primary=True, wallet_type="EVM")
-#         except Wallet.DoesNotExist:
-#             return None
 
 
 class UserProfile(models.Model):
@@ -107,17 +99,9 @@
         # return is_verified
         return False
 
-<<<<<<< HEAD
-    def owns_wallet(self, wallet_address):
-        return self.wallets.filter(address=wallet_address).exists()
-
-    def save(self, *args, **kwargs):
-        super().save(*args, **kwargs)
-=======
     @property
     def is_connected_to_brightid(self):
         return BrightIDConnection.is_connected(self)
->>>>>>> 27d9e1fd
 
     def owns_wallet(self, wallet_address):
         return self.wallets.filter(address=wallet_address).exists()
@@ -148,9 +132,6 @@
 
     def __str__(self):
         return f"{self.wallet_type} Wallet for profile with contextId \
-<<<<<<< HEAD
-        {self.user_profile.initial_context_id}"
-=======
         {self.user_profile.initial_context_id}"
 
 
@@ -186,5 +167,4 @@
     @property
     def is_aura_verified(self):
         return False
-        return self.driver.get_aura_verification_status(self.context_id)
->>>>>>> 27d9e1fd
+        return self.driver.get_aura_verification_status(self.context_id)