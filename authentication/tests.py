--- conflicted
+++ resolved
@@ -3,9 +3,6 @@
 from django.urls import reverse
 from django.utils import timezone
 from rest_framework.authtoken.models import Token
-<<<<<<< HEAD
-from rest_framework.status import HTTP_200_OK, HTTP_403_FORBIDDEN, HTTP_409_CONFLICT
-=======
 from rest_framework.status import (
     HTTP_200_OK,
     HTTP_201_CREATED,
@@ -13,7 +10,6 @@
     HTTP_403_FORBIDDEN,
     HTTP_409_CONFLICT,
 )
->>>>>>> 236a73b4
 from rest_framework.test import APITestCase
 
 from authentication.models import UserProfile, Wallet
@@ -154,7 +150,9 @@
         lambda a, b: False,
     )
     def test_check_in_process_of_sponsoring(self):
-        response = self.client.post(self.endpoint, data={"username": self._address, "password": self.password})
+        response = self.client.post(
+            self.endpoint, data={"username": self._address, "password": self.password}
+        )
         self.assertEqual(response.status_code, HTTP_403_FORBIDDEN)
 
     @patch(
@@ -166,7 +164,9 @@
         lambda a, b: True,
     )
     def test_check_requested_brightID_and_waiting_for_that(self):
-        response = self.client.post(self.endpoint, data={"username": self._address, "password": self.password})
+        response = self.client.post(
+            self.endpoint, data={"username": self._address, "password": self.password}
+        )
         self.assertEqual(response.status_code, HTTP_409_CONFLICT)
 
     @patch(
@@ -178,7 +178,9 @@
         lambda a, b: (False, 4),
     )
     def test_linking_process_should_be_failed(self):
-        response = self.client.post(self.endpoint, data={"username": self._address, "password": self.password})
+        response = self.client.post(
+            self.endpoint, data={"username": self._address, "password": self.password}
+        )
         self.assertEqual(response.status_code, HTTP_403_FORBIDDEN)
 
 
@@ -248,35 +250,32 @@
         self.assertEqual(response.status_code, HTTP_400_BAD_REQUEST)
 
     def test_create_wallet_address(self):
-        response = self.client.post(self.endpoint, data={"address": self._address, "wallet_type": "EVM"})
+        response = self.client.post(
+            self.endpoint, data={"address": self._address, "wallet_type": "EVM"}
+        )
         self.assertEqual(response.status_code, HTTP_201_CREATED)
 
     def test_create_same_address_twice(self):
-        response = self.client.post(self.endpoint, data={"address": self._address, "wallet_type": "EVM"})
+        response = self.client.post(
+            self.endpoint, data={"address": self._address, "wallet_type": "EVM"}
+        )
         self.assertEqual(response.status_code, HTTP_201_CREATED)
-        response = self.client.post(self.endpoint, data={"address": self._address, "wallet_type": "EVM"})
+        response = self.client.post(
+            self.endpoint, data={"address": self._address, "wallet_type": "EVM"}
+        )
         self.assertEqual(response.status_code, HTTP_400_BAD_REQUEST)
 
     def test_get_wallet_list(self):
-        response = self.client.post(self.endpoint, data={"address": self._address, "wallet_type": "EVM"})
+        response = self.client.post(
+            self.endpoint, data={"address": self._address, "wallet_type": "EVM"}
+        )
         self.assertEqual(response.status_code, HTTP_201_CREATED)
         response = self.client.get(self.endpoint, {"wallet_type": "EVM"})
         self.assertEqual(response.status_code, HTTP_200_OK)
         self.assertGreater(len(response.data), 0)
 
 
-<<<<<<< HEAD
-    def test_not_existing_wallet_then_create_and_set_address_for_that_is_ok(self):
-        response = self.client.post(
-            self.endpoint, data={"address": self._address, "wallet_type": "EVM"}
-        )
-        self.assertEqual(response.status_code, HTTP_200_OK)
-
-
-class TestGetWalletsView(APITestCase):
-=======
 class TestWalletView(APITestCase):
->>>>>>> 236a73b4
     def setUp(self) -> None:
         self.password = "test"
         self._address = "0x3E5e9111Ae8eB78Fe1CC3bb8915d5D461F3Ef9A9"
