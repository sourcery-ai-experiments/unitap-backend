--- conflicted
+++ resolved
@@ -6,10 +6,7 @@
 from rest_framework.authtoken.models import Token
 from rest_framework.status import (
     HTTP_200_OK,
-<<<<<<< HEAD
     HTTP_201_CREATED,
-=======
->>>>>>> 27d9e1fd
     HTTP_400_BAD_REQUEST,
     HTTP_403_FORBIDDEN,
     HTTP_409_CONFLICT,
@@ -240,13 +237,10 @@
     def setUp(self) -> None:
         self.password = "test"
         self._address = "0x3E5e9111Ae8eB78Fe1CC3bb8915d5D461G3Ef9A9"
-<<<<<<< HEAD
         self.private_key_test1 = (
             "2534fa7456f3aaf0f72ece66434a7d380d08cee47d8a2db56c08a3048890b50f"
         )
         self.public_key_test1 = "0xD8Be96705B9fb518eEb2758719831BAF6C6E5E05"
-=======
->>>>>>> 27d9e1fd
         self.endpoint = reverse("AUTHENTICATION:wallets-user")
         self.user_profile = create_new_user()
         self.client.force_authenticate(user=self.user_profile.user)
@@ -261,7 +255,6 @@
         response = self.client.post(self.endpoint, data={"wallet_type": False})
         self.assertEqual(response.status_code, HTTP_400_BAD_REQUEST)
 
-<<<<<<< HEAD
     def test_create_wallet_address(self):
         message = "test-message"
 
@@ -281,21 +274,6 @@
         )
         self.assertEqual(response.status_code, HTTP_201_CREATED)
 
-    def test_create_wallet_address_wrong_signature(self):
-        message = "test-message"
-
-        response = self.client.post(
-            self.endpoint,
-            data={
-                "address": self.public_key_test1,
-                "wallet_type": "EVM",
-                "message": message,
-                "signature": message,
-            },
-        )
-
-        self.assertEqual(response.status_code, HTTP_400_BAD_REQUEST)
-
     def test_create_same_address_twice(self):
         message = "test-message"
 
@@ -344,45 +322,9 @@
             },
         )
         self.assertEqual(response.status_code, HTTP_201_CREATED)
-
-        response2 = self.client.get(self.endpoint)
-        self.assertEqual(response2.status_code, HTTP_200_OK)
-        self.assertEqual(len(response2.data), 1)
-        self.assertEqual(response2.data[0].get("address"), self.public_key_test1)
-=======
-    # @patch("authentication.helpers.verify_signature_eth_scheme", lambda a, b, c: True)
-    # def test_create_wallet_address(self):
-    #     response = self.client.post(
-    #         self.endpoint,
-    #         data={
-    #             "address": self._address,
-    #             "wallet_type": "EVM",
-    #             "message": "test",
-    #             "signature": "test",
-    #         },
-    #     )
-    #     print(response.data)
-    #     self.assertEqual(response.status_code, HTTP_201_CREATED)
-
-    # def test_create_same_address_twice(self):
-    #     response = self.client.post(
-    #         self.endpoint, data={"address": self._address, "wallet_type": "EVM"}
-    #     )
-    #     self.assertEqual(response.status_code, HTTP_201_CREATED)
-    #     response = self.client.post(
-    #         self.endpoint, data={"address": self._address, "wallet_type": "EVM"}
-    #     )
-    #     self.assertEqual(response.status_code, HTTP_400_BAD_REQUEST)
-
-    # def test_get_wallet_list(self):
-    #     response = self.client.post(
-    #         self.endpoint, data={"address": self._address, "wallet_type": "EVM"}
-    #     )
-    #     self.assertEqual(response.status_code, HTTP_201_CREATED)
-    #     response = self.client.get(self.endpoint, {"wallet_type": "EVM"})
-    #     self.assertEqual(response.status_code, HTTP_200_OK)
-    #     self.assertGreater(len(response.data), 0)
->>>>>>> 27d9e1fd
+        response = self.client.get(self.endpoint, {"wallet_type": "EVM"})
+        self.assertEqual(response.status_code, HTTP_200_OK)
+        self.assertGreater(len(response.data), 0)
 
 
 class TestWalletView(APITestCase):
