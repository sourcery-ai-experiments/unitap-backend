--- conflicted
+++ resolved
@@ -1,19 +1,7 @@
 from django.urls import path
 
 from authentication.views import (
-<<<<<<< HEAD
     CheckUserExistsView,
-    CheckUsernameView,
-    DeleteWalletAddressView,
-    GetProfileView,
-    GetWalletAddressView,
-    GetWalletsView,
-    LoginView,
-    SetUsernameView,
-    SetWalletAddressView,
-    SponsorView,
-    UserProfileCountView,
-=======
     CheckUsernameView,
     GetProfileView,
     LoginView,
@@ -21,7 +9,6 @@
     SponsorView,
     UserProfileCountView,
     WalletListCreateView,
->>>>>>> 236a73b4
 )
 
 app_name = "AUTHENTICATION"
@@ -44,19 +31,11 @@
         WalletListCreateView.as_view(),
         name="wallets-user",
     ),
-<<<<<<< HEAD
     path(
         "user/check-exists/",
         CheckUserExistsView.as_view(),
         name="check-user-exists",
     ),
-=======
-    # path(
-    #     "user/wallets/<int:pk>/",
-    #     WalletView.as_view(),
-    #     name="wallet-user",
-    # ),
->>>>>>> 236a73b4
     path("user/info/", GetProfileView.as_view(), name="get-profile-user"),
     path("user/sponsor/", SponsorView.as_view(), name="sponsor-user"),
 ]