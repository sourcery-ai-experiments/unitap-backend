--- conflicted
+++ resolved
@@ -18,11 +18,7 @@
     is_username_valid_and_available,
     verify_signature_eth_scheme,
 )
-<<<<<<< HEAD
-from authentication.models import UserProfile, Wallet
-=======
 from authentication.models import BrightIDConnection, UserProfile, Wallet
->>>>>>> 27d9e1fd
 from authentication.serializers import (
     MessageResponseSerializer,
     ProfileSerializer,
@@ -330,11 +326,7 @@
 
         context_ids = []
 
-<<<<<<< HEAD
-        if is_meet_verified is False and is_aura_verified is False:
-=======
         if is_meet_verified == False and is_aura_verified == False:  # noqa: E712
->>>>>>> 27d9e1fd
             if meet_context_ids == 3:  # is not verified
                 context_ids = address
             elif aura_context_ids == 4:  # is not linked
@@ -348,11 +340,7 @@
                     status=403,
                 )
 
-<<<<<<< HEAD
-        elif is_meet_verified is True or is_aura_verified is True:
-=======
         elif is_meet_verified == True or is_aura_verified == True:  # noqa: E712
->>>>>>> 27d9e1fd
             if meet_context_ids is not None:
                 context_ids = meet_context_ids
             elif aura_context_ids is not None:
@@ -486,43 +474,14 @@
 
 
 class WalletListCreateView(ListCreateAPIView):
-<<<<<<< HEAD
     queryset = Wallet.objects.all()
-=======
-    # queryset = Wallet.objects.all()
->>>>>>> 27d9e1fd
     permission_classes = [IsAuthenticated]
     serializer_class = WalletSerializer
     filter_backends = [IsOwnerFilterBackend, DjangoFilterBackend]
     filterset_fields = ["wallet_type"]
-<<<<<<< HEAD
 
     def perform_create(self, serializer):
         serializer.save(user_profile=self.request.user.profile)
-=======
-
-    def post(self, request, *args, **kwargs):
-        address = request.data.get("address")
-        wallet_type = request.data.get("wallet_type")
-        message = request.data.get("message")
-        signature = request.data.get("signature")
-
-        if not address or not wallet_type or not message or not signature:
-            return Response({"message": "Invalid request"}, status=400)
-
-        if not verify_signature_eth_scheme(address, message, signature):
-            return Response({"message": "Invalid signature"}, status=403)
-
-        wallet = Wallet.objects.create(
-            user_profile=request.user.profile,
-            address=address,
-            wallet_type=wallet_type,
-        )
-        return Response(WalletSerializer(wallet).data, status=201)
-
-    def get_queryset(self):
-        return self.request.user.profile.wallets.all()
->>>>>>> 27d9e1fd
 
 
 class UserHistoryCountView(RetrieveAPIView):
