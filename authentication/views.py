--- conflicted
+++ resolved
@@ -1,10 +1,4 @@
 from django.db import IntegrityError
-<<<<<<< HEAD
-from drf_yasg import openapi
-from drf_yasg.utils import swagger_auto_schema
-from rest_framework.authtoken.models import Token
-from rest_framework.generics import CreateAPIView, ListAPIView, RetrieveAPIView
-=======
 from django_filters.rest_framework import DjangoFilterBackend
 from drf_yasg import openapi
 from drf_yasg.utils import swagger_auto_schema
@@ -15,7 +9,6 @@
     ListCreateAPIView,
     RetrieveAPIView,
 )
->>>>>>> 236a73b4
 from rest_framework.permissions import IsAuthenticated
 from rest_framework.response import Response
 from rest_framework.views import APIView
@@ -137,26 +130,16 @@
             if BRIGHTID_SOULDBOUND_INTERFACE.sponsor(str(address)) is not True:
                 return Response(
                     {
-<<<<<<< HEAD
-                        "message": "We are in the process of sponsoring you.\
-                              Please try again in five minutes."
-=======
                         "message": "We are in the process of sponsoring you. \
                             Please try again in five minutes."
->>>>>>> 236a73b4
                     },
                     status=403,
                 )
             else:
                 return Response(
                     {
-<<<<<<< HEAD
-                        "message": "We have requested to sponsor you on BrightID.\
-                              Please try again in five minutes."
-=======
                         "message": "We have requested to sponsor you on BrightID\
                             . Please try again in five minutes."
->>>>>>> 236a73b4
                     },
                     status=409,
                 )
@@ -176,35 +159,21 @@
 
         context_ids = []
 
-<<<<<<< HEAD
         if is_meet_verified == False and is_aura_verified == False:  # noqa: E712
-=======
-        if is_meet_verified is False and is_aura_verified is False:
->>>>>>> 236a73b4
             if meet_context_ids == 3:  # is not verified
                 context_ids = address
             elif aura_context_ids == 4:  # is not linked
                 return Response(
                     {
                         "message": "Something went wrong with the linking process. \
-<<<<<<< HEAD
-                            please link BrightID with Unitap.\nIf the \
-                                problem persists, clear your browser cache\
-                                      and try again."
-=======
                             please link BrightID with Unitap.\n"
                         "If the problem persists, clear your browser cache \
                             and try again."
->>>>>>> 236a73b4
                     },
                     status=403,
                 )
 
-<<<<<<< HEAD
         elif is_meet_verified == True or is_aura_verified == True:  # noqa: E712
-=======
-        elif is_meet_verified is True or is_aura_verified is True:
->>>>>>> 236a73b4
             if meet_context_ids is not None:
                 context_ids = meet_context_ids
             elif aura_context_ids is not None:
@@ -295,13 +264,8 @@
                 schema=MessageResponseSerializer(),
             ),
             403: openapi.Response(
-<<<<<<< HEAD
-                description="Username must be more than 2 characters, contain at \
-                    least one letter, and only contain letters, digits and @/./+/-/_.",
-=======
                 description="Username must be more than 2 characters, contain at least"
                 " one letter, and only contain letters, digits and @/./+/-/_.",
->>>>>>> 236a73b4
                 schema=MessageResponseSerializer(),
             ),
         },
@@ -349,76 +313,11 @@
     filter_backends = [IsOwnerFilterBackend, DjangoFilterBackend]
     filterset_fields = ["wallet_type"]
 
-<<<<<<< HEAD
-    def post(self, request, *args, **kwargs):
-        address = request.data.get("address", None)
-        wallet_type = request.data.get("wallet_type", None)
-        if not address or not wallet_type:
-            return Response({"message": "Invalid request"}, status=403)
-
-        user_profile = request.user.profile
-
-        try:
-            w = Wallet.objects.get(user_profile=user_profile, wallet_type=wallet_type)
-            w.address = address
-            w.save()
-
-            return Response(
-                {"message": f"{wallet_type} wallet address updated"}, status=200
-            )
-
-        except Wallet.DoesNotExist:
-            try:
-                Wallet.objects.create(
-                    user_profile=user_profile, wallet_type=wallet_type, address=address
-                )
-                return Response(
-                    {"message": f"{wallet_type} wallet address set"}, status=200
-                )
-            # catch unique constraint error
-            except IntegrityError:
-                return Response(
-                    {
-                        "message": f"{wallet_type} wallet address is not unique. \
-                            use another address"
-                    },
-                    status=403,
-                )
-
-
-class GetWalletAddressView(RetrieveAPIView):
-    permission_classes = [IsAuthenticated]
-
-    def get(self, request, *args, **kwargs):
-        wallet_type = request.data.get("wallet_type", None)
-        if not wallet_type:
-            return Response({"message": "Invalid request"}, status=403)
-
-        # get user profile
-        user_profile = request.user.profile
-
-        try:
-            # check if wallet already exists
-            wallet = Wallet.objects.get(
-                user_profile=user_profile, wallet_type=wallet_type
-            )
-            return Response({"address": wallet.address}, status=200)
-
-        except Wallet.DoesNotExist:
-            return Response(
-                {"message": f"{wallet_type} wallet address not set"}, status=403
-            )
-
-
-class DeleteWalletAddressView(RetrieveAPIView):
-    permission_classes = [IsAuthenticated]
-=======
     def perform_create(self, serializer):
         address = serializer.validated_data.get("address")
         wallet_type = serializer.validated_data.get("wallet_type")
         message = self.request.data.get("message")
         signature = self.request.data.get("signature")
->>>>>>> 236a73b4
 
         if not address or not wallet_type or not message or not signature:
             return Response({"message": "Invalid request"}, status=403)
