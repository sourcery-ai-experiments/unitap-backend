import base64
import json

from rest_framework import serializers

from authentication.serializers import SimpleProfilerSerializer
from core.constraints import ConstraintVerification, get_constraint
from core.serializers import ChainSerializer, UserConstraintBaseSerializer

from .constants import CONTRACT_ADDRESSES
from .models import Constraint, LineaRaffleEntries, Raffle, RaffleEntry, UserConstraint


class ConstraintSerializer(UserConstraintBaseSerializer, serializers.ModelSerializer):
    class Meta(UserConstraintBaseSerializer.Meta):
        ref_name = "RaffleConstraint"
        model = Constraint

    def get_params(self, constraint: UserConstraint):
        c_class: ConstraintVerification = get_constraint(constraint.name)
        return [p.name for p in c_class.param_keys()]


class SimpleRaffleSerializer(serializers.ModelSerializer):
    class Meta:
        model = Raffle
        fields = [
            "pk",
            "name",
            "contract",
            "raffleId",
        ]
        read_only_fields = [
            "pk",
            "name",
            "contract",
            "raffleId",
        ]


class RaffleEntrySerializer(serializers.ModelSerializer):
    raffle = SimpleRaffleSerializer()
    user_profile = SimpleProfilerSerializer()
    chain = serializers.SerializerMethodField()

    class Meta:
        model = RaffleEntry
        fields = [
            "pk",
            "chain",
            "raffle",
            "user_profile",
            "user_wallet_address",
            "created_at",
            "multiplier",
            "tx_hash",
            "claiming_prize_tx",
        ]
        read_only_fields = [
            "pk",
            "chain",
            "raffle",
            "user_profile",
            "user_wallet_address",
            "created_at",
            "multiplier",
        ]

    def get_chain(self, entry: RaffleEntry):
        return entry.raffle.chain.chain_id

<<<<<<< HEAD
    def get_wallet(self, entry: RaffleEntry):
        return entry.user_profile.wallets.get(
            wallet_type=entry.raffle.chain.chain_type
        ).address

=======
>>>>>>> 236a73b4

class WinnerEntrySerializer(serializers.ModelSerializer):
    user_profile = SimpleProfilerSerializer()

    class Meta:
        model = RaffleEntry
        fields = [
            "pk",
            "user_profile",
<<<<<<< HEAD
            "wallet",
=======
            "user_wallet_address",
>>>>>>> 236a73b4
            "created_at",
            "multiplier",
            "tx_hash",
            "claiming_prize_tx",
        ]
        read_only_fields = [
            "pk",
            "user_profile",
            "user_wallet_address",
            "created_at",
            "multiplier",
        ]

<<<<<<< HEAD
    def get_wallet(self, entry: RaffleEntry):
        return entry.user_profile.wallets.get(
            wallet_type=entry.raffle.chain.chain_type
        ).address

=======
>>>>>>> 236a73b4

class CreateRaffleSerializer(serializers.ModelSerializer):
    class Meta:
        model = Raffle
        fields = "__all__"

        read_only_fields = [
            "pk",
            "raffleId",
            "creator_profile",
            "created_at",
            "status",
            "rejection_reason",
            "is_active",
        ]

    def validate(self, data):
        constraints = data["constraints"]
        constraint_params = json.loads(base64.b64decode(data["constraint_params"]))
        data["constraint_params"] = base64.b64decode(data["constraint_params"]).decode(
            "utf-8"
        )
        reversed_constraints = []
        if "reversed_constraints" in data:
            reversed_constraints = str(data["reversed_constraints"]).split(",")
        if len(constraints) != 0:
            for c in constraints:
                constraint_class: ConstraintVerification = get_constraint(c.name)
                try:
                    if len(constraint_class.param_keys()) != 0:
                        constraint_class.is_valid_param_keys(constraint_params[c.name])
                except KeyError as e:
                    raise serializers.ValidationError(
                        {"constraint_params": [{f"{c.name}": str(e)}]}
                    )
        valid_constraints = [str(c.pk) for c in constraints]
        if len(reversed_constraints) > 0:
            for c in reversed_constraints:
                if c not in valid_constraints:
                    raise serializers.ValidationError(
                        {"reversed_constraints": [{f"{c}": "Invalid constraint pk"}]}
                    )
        if (
            "winners_count" in data
            and data["winners_count"] > data["max_number_of_entries"]
        ):
            raise serializers.ValidationError({"winners_count": "Invalid value"})
        valid_chains = list(CONTRACT_ADDRESSES.keys())
        chain_id = data["chain"].chain_id
        if chain_id not in valid_chains:
            raise serializers.ValidationError({"chain": "Invalid value"})
        valid_contracts = list(CONTRACT_ADDRESSES[chain_id].values())
        if data["contract"] not in valid_contracts:
            raise serializers.ValidationError({"contract": "Invalid value"})
        data["creator_profile"] = self.context["user_profile"]
        return data


class RaffleSerializer(serializers.ModelSerializer):
    chain = ChainSerializer()
    winner_entry = WinnerEntrySerializer()
    user_entry = serializers.SerializerMethodField()
    constraints = ConstraintSerializer(many=True, read_only=True)
    creator_profile = SimpleProfilerSerializer()

    class Meta:
        model = Raffle
        fields = [
            "pk",
            "name",
            "description",
            "necessary_information",
            "creator_name",
            "creator_profile",
            "creator_address",
            "creator_url",
            "discord_url",
            "twitter_url",
            "email_url",
            "telegram_url",
            "image_url",
            "prize_amount",
            "prize_asset",
            "prize_name",
            "prize_symbol",
            "decimals",
            "is_prize_nft",
            "nft_ids",
            "token_uri",
            "chain",
            "contract",
            "raffleId",
            "constraints",
            "constraint_params",
            "reversed_constraints",
            "created_at",
            "start_at",
            "deadline",
            "max_number_of_entries",
            "status",
            "rejection_reason",
            "tx_hash",
            "is_active",
            "winner_entry",
            "is_expired",
            "is_claimable",
            "user_entry",
            "number_of_entries",
            "number_of_onchain_entries",
            "max_multiplier",
            "winners_count",
        ]

    def get_user_entry(self, raffle: Raffle):
        try:
            return RaffleEntrySerializer(
                raffle.entries.get(user_profile=self.context["user"])
            ).data
        except RaffleEntry.DoesNotExist:
            return None


class LineaRaffleEntrySerializer(serializers.ModelSerializer):
    class Meta:
        model = LineaRaffleEntries
        fields = "__all__"<|MERGE_RESOLUTION|>--- conflicted
+++ resolved
@@ -69,14 +69,6 @@
     def get_chain(self, entry: RaffleEntry):
         return entry.raffle.chain.chain_id
 
-<<<<<<< HEAD
-    def get_wallet(self, entry: RaffleEntry):
-        return entry.user_profile.wallets.get(
-            wallet_type=entry.raffle.chain.chain_type
-        ).address
-
-=======
->>>>>>> 236a73b4
 
 class WinnerEntrySerializer(serializers.ModelSerializer):
     user_profile = SimpleProfilerSerializer()
@@ -86,11 +78,7 @@
         fields = [
             "pk",
             "user_profile",
-<<<<<<< HEAD
-            "wallet",
-=======
-            "user_wallet_address",
->>>>>>> 236a73b4
+            "user_wallet_address",
             "created_at",
             "multiplier",
             "tx_hash",
@@ -104,14 +92,6 @@
             "multiplier",
         ]
 
-<<<<<<< HEAD
-    def get_wallet(self, entry: RaffleEntry):
-        return entry.user_profile.wallets.get(
-            wallet_type=entry.raffle.chain.chain_type
-        ).address
-
-=======
->>>>>>> 236a73b4
 
 class CreateRaffleSerializer(serializers.ModelSerializer):
     class Meta:
