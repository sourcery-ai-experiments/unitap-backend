import base64
import json
from unittest.mock import MagicMock, PropertyMock, patch

from django.contrib.auth.models import User
from django.urls import reverse
from django.utils import timezone
from rest_framework.exceptions import PermissionDenied
from rest_framework.test import APITestCase

from authentication.helpers import BrightIDSoulboundAPIInterface
from authentication.models import UserProfile, Wallet
from core.models import Chain, NetworkTypes, WalletAccount

from .models import Constraint, NotHaveUnitapPass, Raffle, RaffleEntry
from .validators import RaffleEnrollmentValidator

# from .utils import PrizetapContractClient

test_wallet_key = "f57fecd11c6034fd2665d622e866f05f9b07f35f253ebd5563e3d7e76ae66809"
test_rpc_url_private = "https://rpc.ankr.com/eth_sepolia"
erc20_contract_address = "0x57b2BA844fD37F20E9358ABaa6995caA4fCC9994"
erc721_contract_address = "0xDB7bA3A3cbEa269b993250776aB5B275a5F004a0"


# # Create your tests here.


class BaseTestCase(APITestCase):
    def setUp(self):
        self.user_profile = UserProfile.objects.create(
            user=User.objects.create_user(username="test", password="1234"),
            initial_context_id="test",
            username="test",
        )
        Wallet.objects.create(
            user_profile=self.user_profile,
            wallet_type=NetworkTypes.EVM,
            address="0xc1cbb2ab97260a8a7d4591045a9fb34ec14e87fb",
        )
        self.wallet = WalletAccount.objects.create(
            name="Sepolia Chain Wallet",
            private_key=test_wallet_key,
            network_type=NetworkTypes.EVM,
        )
        self.chain = self.create_mumbai_chain()
        self.meet_constraint = Constraint.objects.create(
            name="core.BrightIDMeetVerification",
            title="BrightID meet",
            description="You have to be BrightID verified.",
        )

    def create_polygon_chain(self):
        return Chain.objects.create(
            chain_name="Polygon",
            wallet=self.wallet,
            rpc_url_private="https://rpc.ankr.com/polygon",
            explorer_url="https://polygonscan.com/",
            native_currency_name="MATIC",
            symbol="MATIC",
            chain_id="137",
        )

    def create_mumbai_chain(self):
        return Chain.objects.create(
            chain_name="Mumbai",
            wallet=self.wallet,
            rpc_url_private="https://rpc.ankr.com/polygon_mumbai",
            explorer_url="https://mumbai.polygonscan.com/",
            native_currency_name="MATIC",
            symbol="MATIC",
            chain_id="80001",
        )


class RaffleTestCase(BaseTestCase):
    def setUp(self):
        super().setUp()
        self.raffle = Raffle.objects.create(
            name="Test Raffle",
            description="Test Raffle Description",
            contract=erc20_contract_address,
            raffleId=1,
            creator_profile=self.user_profile,
            prize_amount=1e14,
            prize_asset="0x0000000000000000000000000000000000000000",
            prize_name="Test raffle",
            prize_symbol="Eth",
            decimals=18,
            chain=self.chain,
            deadline=timezone.now() + timezone.timedelta(days=1),
            max_number_of_entries=2,
            status=Raffle.Status.VERIFIED,
        )
        self.raffle.constraints.set([self.meet_constraint])

    def test_raffle_creation(self):
        self.assertEqual(Raffle.objects.count(), 1)
        self.assertEqual(Raffle.objects.first(), self.raffle)
        self.assertEqual(Raffle.objects.first().constraints.count(), 1)
        self.assertEqual(
            Raffle.objects.first().constraints.first(), self.meet_constraint
        )

    def test_raffle_claimable(self):
        self.assertTrue(self.raffle.is_claimable)

    def test_raffle_expiration(self):
        self.assertFalse(self.raffle.is_expired)

        self.raffle.deadline = timezone.now()
        self.raffle.save()

        self.assertTrue(self.raffle.is_expired)
        self.assertFalse(self.raffle.is_claimable)

    def test_raffle_is_active(self):
        self.assertTrue(self.raffle.is_active)
        self.raffle.is_active = False
        self.assertFalse(self.raffle.is_active)
        self.assertFalse(self.raffle.is_claimable)

    @patch("prizetap.models.Raffle.is_maxed_out")
    def test_raffle_claimable_if_maxed_out(self, mock_method):
        mock_method.return_value = True
        self.assertTrue(self.raffle.is_maxed_out)
        self.assertFalse(self.raffle.is_claimable)

    def test_raffle_maxed_out(self):
        self.raffle.entries.set(
            [
                RaffleEntry.objects.create(
                    raffle=self.raffle, user_profile=self.user_profile, multiplier=2
                )
            ]
        )
        self.assertFalse(self.raffle.is_maxed_out)
        entry: RaffleEntry = self.raffle.entries.first()
        entry.tx_hash = "0x0"
        entry.save()

        self.assertFalse(self.raffle.is_maxed_out)
        self.assertTrue(self.raffle.is_claimable)

        RaffleEntry.objects.create(
            raffle=self.raffle,
            user_profile=UserProfile.objects.create(
                user=User.objects.create_user(username="test_2", password="1234"),
                initial_context_id="test_2",
                username="test_2",
            ),
            multiplier=1,
        )

        self.assertTrue(self.raffle.is_maxed_out)
        self.assertFalse(self.raffle.is_claimable)


class RaffleAPITestCase(RaffleTestCase):
    def setUp(self) -> None:
        super().setUp()
        self.raffle_data = {
            "name": "test_create_raffle_api",
            "description": "A test raffle",
            "contract": erc20_contract_address,
            "creator_name": "unitap",
            "creator_address": self.wallet.address,
            "twitter_url": "https://twitter.com/unitap_app",
            "email_url": "blobl@gmail.com",
            "prize_amount": "100000000",
            "prize_asset": "0x0000000000000000000000000000000000000000",
            "prize_name": "1 ETH",
            "prize_symbol": "ETH",
            "decimals": 18,
            "chain": self.chain.pk,
            "constraints": [self.meet_constraint.pk],
            "constraint_params": base64.b64encode(
                json.dumps({}).encode("utf-8")
            ).decode("utf-8"),
            "deadline": "2023-09-25 21:00",
            "max_number_of_entries": 1000,
            "start_at": "2023-09-25 10:00",
            "winners_count": 5,
        }

    @patch(
        "authentication.helpers.BrightIDSoulboundAPIInterface.get_verification_status",
        lambda a, b, c: (True, None),
    )
    def test_raffle_list(self):
        self.raffle.constraints.add(
            Constraint.objects.create(
                name="core.BrightIDAuraVerification",
                title="BrightID aura",
                description="You have to be Aura verified.",
            )
        )
        response = self.client.get(reverse("raffle-list"))
        raffle = response.data[0]
        self.assertEqual(response.status_code, 200)
        self.assertEqual(len(response.data), 1)
        self.assertEqual(len(raffle["constraints"]), 2)
        self.assertEqual(
            raffle["constraints"][1]["name"], "core.BrightIDAuraVerification"
        )
        self.assertEqual(raffle["number_of_entries"], 0)
        self.assertEqual(raffle["user_entry"], None)
        self.assertEqual(raffle["winner_entries"], [])

    def test_raffle_enrollment_authentication(self):
        response = self.client.post(
            reverse("raflle-enrollment", kwargs={"pk": self.raffle.pk})
        )
        self.assertEqual(response.status_code, 401)

    @patch(
        "authentication.helpers.BrightIDSoulboundAPIInterface.get_verification_status",
        lambda a, b, c: (False, None),
    )
    def test_raffle_enrollment_validation(self):
        self.client.force_authenticate(user=self.user_profile.user)
        response = self.client.post(
<<<<<<< HEAD
            reverse("raflle-enrollment", kwargs={"pk": self.raffle.pk}),
            data={"user_wallet_address": "0xc1cbb2ab97260a8a7d4591045a9fb34ec14e87fb"},
=======
            reverse("raflle-enrollment", kwargs={"pk": self.raffle.pk})
>>>>>>> b62d9e64
        )
        self.assertEqual(response.status_code, 403)

    def test_create_raffle(self):
        self.client.force_authenticate(user=self.user_profile.user)
        response = self.client.post(reverse("create-raffle"), self.raffle_data)
        self.assertEqual(response.status_code, 200)
        self.assertEqual(Raffle.objects.count(), 2)
        self.assertEqual(Raffle.objects.get(pk=2).name, "test_create_raffle_api")

    def test_create_raffle_with_invalid_constraint_params(self):
        constraint = Constraint.objects.create(
            name="faucet.HasClaimedGasInThisRound",
            title="Has claimed gas in the round",
            description="You should have claimed gas in this round",
        )
        self.client.force_authenticate(user=self.user_profile.user)
        self.raffle_data["constraints"] = [constraint.pk]
        response = self.client.post(reverse("create-raffle"), self.raffle_data)
        self.assertEqual(response.status_code, 400)
        self.assertEqual(Raffle.objects.count(), 1)
        raffle = None
        try:
            raffle = Raffle.objects.get(pk=2)
        except Raffle.DoesNotExist:
            pass

        self.assertEqual(raffle, None)

    @patch(
        "authentication.helpers.BrightIDSoulboundAPIInterface.get_verification_status",
        lambda a, b, c: (True, None),
    )
    def test_reversed_constraints(self):
        self.raffle.reversed_constraints = str(self.meet_constraint.pk)
        self.raffle.save()
        validator = RaffleEnrollmentValidator(
            user_profile=self.user_profile, raffle=self.raffle
        )
        self.assertRaises(PermissionDenied, validator.check_user_constraints)

    def test_create_raffle_with_invalid_reversed_constraints(self):
        self.client.force_authenticate(user=self.user_profile.user)
        self.raffle_data["constraints"] = [self.meet_constraint.pk]
        aura_verified_constraint = Constraint.objects.create(
            name="core.BrightIDAuraVerification",
            title="BrightID aura",
            description="You have to be Aura verified.",
        )
        self.raffle_data["reversed_constraints"] = str(aura_verified_constraint.pk)
        response = self.client.post(reverse("create-raffle"), self.raffle_data)
        self.assertEqual(
            str(
                response.data["reversed_constraints"][0][
                    str(aura_verified_constraint.pk)
                ]
            ),
            "Invalid constraint pk",
        )
        self.assertEqual(response.status_code, 400)
        self.assertEqual(Raffle.objects.count(), 1)
        raffle = None
        try:
            raffle = Raffle.objects.get(pk=2)
        except Raffle.DoesNotExist:
            pass

        self.assertEqual(raffle, None)

    @patch(
        "authentication.helpers.BrightIDSoulboundAPIInterface.get_verification_status",
        lambda a, b, c: (False, None),
    )
    def test_create_raffle_with_reversed_constraints(self):
        self.client.force_authenticate(user=self.user_profile.user)
        self.raffle_data["constraints"] = [self.meet_constraint.pk]
        self.raffle_data["reversed_constraints"] = str(self.meet_constraint.pk)
        response = self.client.post(reverse("create-raffle"), self.raffle_data)
        self.assertEqual(response.status_code, 200)
        self.assertEqual(Raffle.objects.count(), 2)
        raffle = Raffle.objects.get(pk=response.data["data"]["id"])
        self.assertEqual(raffle.name, self.raffle_data["name"])
        validator = RaffleEnrollmentValidator(
            user_profile=self.user_profile, raffle=raffle
        )
        validator.check_user_constraints()
        BrightIDSoulboundAPIInterface.get_verification_status = MagicMock(
            return_value=(True, None)
        )
        self.assertRaises(PermissionDenied, validator.check_user_constraints)

    def test_create_raffle_with_invalid_winners_count(self):
        self.client.force_authenticate(user=self.user_profile.user)
        self.raffle_data["max_number_of_entries"] = 10
        self.raffle_data["winners_count"] = 11
        response = self.client.post(reverse("create-raffle"), self.raffle_data)
        self.assertEqual(response.status_code, 400)
        self.assertEqual(Raffle.objects.count(), 1)
        raffle = None
        try:
            raffle = Raffle.objects.get(pk=2)
        except Raffle.DoesNotExist:
            pass

        self.assertEqual(raffle, None)

    def test_create_raffle_with_invalid_chain_id(self):
        Chain.objects.create(
            chain_name="Sepolia",
            wallet=self.wallet,
            rpc_url_private=test_rpc_url_private,
            explorer_url="https://sepolia.etherscan.io/",
            native_currency_name="ETH",
            symbol="ETH",
            chain_id="11155111",
        )

        self.client.force_authenticate(user=self.user_profile.user)
        self.raffle_data["chain"] = 3
        response = self.client.post(reverse("create-raffle"), self.raffle_data)
        self.assertEqual(response.status_code, 400)
        self.assertEqual(Raffle.objects.count(), 1)
        raffle = None
        try:
            raffle = Raffle.objects.get(pk=2)
        except Raffle.DoesNotExist:
            pass

        self.assertEqual(raffle, None)

    def test_create_raffle_with_invalid_contract_address(self):
        self.client.force_authenticate(user=self.user_profile.user)
        self.raffle_data["contract"] = "0x5363502325735d7b27162b2b3482c107fD4c5B3C"
        response = self.client.post(reverse("create-raffle"), self.raffle_data)
        self.assertEqual(response.status_code, 400)
        self.assertEqual(Raffle.objects.count(), 1)
        raffle = None
        try:
            raffle = Raffle.objects.get(pk=2)
        except Raffle.DoesNotExist:
            pass

        self.assertEqual(raffle, None)

    def test_set_raffle_tx(self):
        self.client.force_authenticate(user=self.user_profile.user)
        tx_hash = "0xb164ab20b5b9ada53906572dee4847b46f7be7b692c805619eb35be2d5053ace"
        response = self.client.post(
            reverse("set-raffle-tx", kwargs={"pk": self.raffle.pk}),
            data={"tx_hash": tx_hash},
        )
        self.raffle.refresh_from_db()
        self.assertEqual(response.status_code, 200)
        self.assertEqual(self.raffle.tx_hash, tx_hash)

    def test_set_not_owned_raffle_tx(self):
        self.client.force_authenticate(user=self.user_profile.user)
        self.raffle.creator_profile = UserProfile.objects.create(
            user=User.objects.create_user(username="test_2", password="1234"),
            initial_context_id="test_2",
            username="test_2",
        )
        self.raffle.save()
        tx_hash = "0xb164ab20b5b9ada53906572dee4847b46f7be7b692c805619eb35be2d5053ace"
        response = self.client.post(
            reverse("set-raffle-tx", kwargs={"pk": self.raffle.pk}),
            data={"tx_hash": tx_hash},
        )
        self.raffle.refresh_from_db()
        self.assertEqual(response.status_code, 403)
        self.assertEqual(self.raffle.tx_hash, None)

    def test_overwrite_raffle_tx(self):
        self.client.force_authenticate(user=self.user_profile.user)
        tx_hash = "0xb164ab20b5b9ada53906572dee4847b46f7be7b692c805619eb35be2d5053ace"
        self.client.post(
            reverse("set-raffle-tx", kwargs={"pk": self.raffle.pk}),
            data={"tx_hash": tx_hash},
        )
        new_tx_hash = (
            "0xd2f06c076e688de472fcb7e8a62c08e261947e28c073725a4095e362f1fa2d6a"
        )
        response = self.client.post(
            reverse("set-raffle-tx", kwargs={"pk": self.raffle.pk}),
            data={"tx_hash": new_tx_hash},
        )
        self.raffle.refresh_from_db()
        self.assertEqual(response.status_code, 403)
        self.assertEqual(self.raffle.tx_hash, tx_hash)

    def test_set_invalid_raffle_tx(self):
        self.client.force_authenticate(user=self.user_profile.user)
        tx_hash = "0xb164ab20b5b9ada53906572dee4847b46f7be7b692c805619eb35be2d5053ac"
        response = self.client.post(
            reverse("set-raffle-tx", kwargs={"pk": self.raffle.pk}),
            data={"tx_hash": tx_hash},
        )
        self.raffle.refresh_from_db()
        self.assertEqual(response.status_code, 403)
        self.assertEqual(self.raffle.tx_hash, None)

    def test_get_valid_chains(self):
        self.create_polygon_chain()
        response = self.client.get(reverse("get-valid-chains"))
        self.assertEqual(response.status_code, 200)
        data = response.data["data"]
        self.assertEqual(data[0]["chain_id"], "80001")
        self.assertEqual(
            data[0]["erc20_prizetap_addr"], "0x57b2BA844fD37F20E9358ABaa6995caA4fCC9994"
        )
        self.assertEqual(
            data[0]["erc721_prizetap_addr"],
            "0xDB7bA3A3cbEa269b993250776aB5B275a5F004a0",
        )
        self.assertEqual(data[1]["chain_id"], "137")
        self.assertEqual(
            data[1]["erc20_prizetap_addr"], "0xB521C36F76d28Edb287346C9D649Fa1A60754f04"
        )
        self.assertEqual(
            data[1]["erc721_prizetap_addr"],
            "0xb68D3f2946Bf477978c68b509FD9f85E9e20F869",
        )

    def test_get_user_raffles(self):
        self.client.force_authenticate(user=self.user_profile.user)
        response = self.client.get(reverse("get-user-raffles"))
        self.assertEqual(response.status_code, 200)
        self.assertEqual(response.data[0]["pk"], self.raffle.pk)
        self.assertEqual(response.data[0]["name"], self.raffle.name)

    def test_get_constraints(self):
        response = self.client.get(reverse("get-constraints"))
        self.assertEqual(response.status_code, 200)
        self.assertEqual(response.data[0]["pk"], self.meet_constraint.pk)
        self.assertEqual(response.data[0]["name"], self.meet_constraint.name)

    @patch(
        "authentication.helpers.BrightIDSoulboundAPIInterface.get_verification_status",
        lambda a, b, c: (False, None),
    )
    def test_get_raffle_constraints(self):
        self.client.force_authenticate(user=self.user_profile.user)
        response = self.client.get(
            reverse("get-raffle-constraints", kwargs={"raffle_pk": self.raffle.pk})
        )
        data = response.data["constraints"][0]
        self.assertEqual(response.status_code, 200)
        self.assertEqual(data["pk"], self.meet_constraint.pk)
        self.assertEqual(data["is_verified"], False)

    @patch(
        "authentication.helpers.BrightIDSoulboundAPIInterface.get_verification_status",
        lambda a, b, c: (True, None),
    )
    def test_get_raffle_constraints_when_is_verified(self):
        self.client.force_authenticate(user=self.user_profile.user)
        response = self.client.get(
            reverse("get-raffle-constraints", kwargs={"raffle_pk": self.raffle.pk})
        )
        data = response.data["constraints"][0]
        self.assertEqual(response.status_code, 200)
        self.assertEqual(data["pk"], self.meet_constraint.pk)
        self.assertEqual(data["is_verified"], True)

    @patch(
        "authentication.helpers.BrightIDSoulboundAPIInterface.get_verification_status",
        lambda a, b, c: (True, None),
    )
    def test_get_raffle_constraints_when_constraint_is_reversed(self):
        self.client.force_authenticate(user=self.user_profile.user)
        self.raffle.reversed_constraints = str(self.meet_constraint.pk)
        self.raffle.save()
        response = self.client.get(
            reverse("get-raffle-constraints", kwargs={"raffle_pk": self.raffle.pk})
        )
        data = response.data["constraints"][0]
        self.assertEqual(response.status_code, 200)
        self.assertEqual(data["pk"], self.meet_constraint.pk)
        self.assertEqual(data["is_verified"], False)

        BrightIDSoulboundAPIInterface.get_verification_status = MagicMock(
            return_value=(False, None)
        )
        response = self.client.get(
            reverse("get-raffle-constraints", kwargs={"raffle_pk": self.raffle.pk})
        )
        data = response.data["constraints"][0]
        self.assertEqual(response.status_code, 200)
        self.assertEqual(data["pk"], self.meet_constraint.pk)
        self.assertEqual(data["is_verified"], True)


class RaffleEntryTestCase(RaffleTestCase):
    def setUp(self):
        super().setUp()


class RaffleEntryAPITestCase(RaffleEntryTestCase):
    def setUp(self):
        super().setUp()

    @patch(
        "authentication.helpers.BrightIDSoulboundAPIInterface.get_verification_status",
        lambda a, b, c: (True, None),
    )
    def test_raffle_enrollment(self):
        self.client.force_authenticate(user=self.user_profile.user)
        response = self.client.post(
<<<<<<< HEAD
            reverse("raflle-enrollment", kwargs={"pk": self.raffle.pk}),
            data={"user_wallet_address": "0xc1cbb2ab97260a8a7d4591045a9fb34ec14e87fb"},
=======
            reverse("raflle-enrollment", kwargs={"pk": self.raffle.pk})
>>>>>>> b62d9e64
        )
        self.assertEqual(response.status_code, 200)
        self.assertEqual(self.raffle.entries.count(), 1)
        entry: RaffleEntry = self.raffle.entries.first()
        self.assertEqual(entry.user_profile, self.user_profile)
        self.assertEqual(entry.is_winner, False)
        self.assertEqual(self.raffle.number_of_entries, 1)

    @patch("prizetap.models.Raffle.is_claimable", new_callable=PropertyMock)
    @patch(
        "authentication.helpers.BrightIDSoulboundAPIInterface.get_verification_status",
        lambda a, b, c: (True, None),
    )
    def test_not_claimable_raffle_enrollment(self, is_claimable_mock: PropertyMock):
        is_claimable_mock.return_value = False
        self.client.force_authenticate(user=self.user_profile.user)
        response = self.client.post(
<<<<<<< HEAD
            reverse("raflle-enrollment", kwargs={"pk": self.raffle.pk}),
            data={"user_wallet_address": "0xc1cbb2ab97260a8a7d4591045a9fb34ec14e87fb"},
=======
            reverse("raflle-enrollment", kwargs={"pk": self.raffle.pk})
>>>>>>> b62d9e64
        )
        self.assertEqual(response.status_code, 403)

    @patch(
        "authentication.helpers.BrightIDSoulboundAPIInterface.get_verification_status",
        lambda a, b, c: (True, None),
    )
    def test_set_raffle_enrollment_tx(self):
        entry = RaffleEntry.objects.create(
            raffle=self.raffle, user_profile=self.user_profile
        )
        self.client.force_authenticate(user=self.user_profile.user)
        tx_hash = "0xc9f4401d848bf61bd8e225fa800ab259018a917b55b0aa6aa1beefb2747d4af5"
        response = self.client.post(
            reverse("set-enrollment-tx", kwargs={"pk": entry.pk}),
            data={"tx_hash": tx_hash},
        )
        self.assertEqual(response.status_code, 200)
        entry.refresh_from_db()
        self.assertEqual(entry.tx_hash, tx_hash)
        self.assertEqual(response.data["entry"]["tx_hash"], tx_hash)
        self.assertEqual(self.raffle.number_of_entries, 1)

    @patch(
        "authentication.helpers.BrightIDSoulboundAPIInterface.get_verification_status",
        lambda a, b, c: (True, None),
    )
    def test_set_not_owned_raffle_enrollment_tx_failure(self):
        entry = RaffleEntry.objects.create(
            raffle=self.raffle,
            user_profile=UserProfile.objects.create(
                user=User.objects.create_user(username="test_2", password="1234"),
                initial_context_id="test_2",
                username="test_2",
            ),
        )
        self.client.force_authenticate(user=self.user_profile.user)
        tx_hash = "0xc9f4401d848bf61bd8e225fa800ab259018a917b55b0aa6aa1beefb2747d4af5"
        response = self.client.post(
            reverse("set-enrollment-tx", kwargs={"pk": entry.pk}),
            data={"tx_hash": tx_hash},
        )
        self.assertEqual(response.status_code, 403)
        entry.refresh_from_db()
        self.assertEqual(entry.tx_hash, None)

    @patch(
        "authentication.helpers.BrightIDSoulboundAPIInterface.get_verification_status",
        lambda a, b, c: (True, None),
    )
    def test_duplicate_set_raffle_enrollment_tx_failure(self):
        tx_hash = "0xc9f4401d848bf61bd8e225fa800ab259018a917b55b0aa6aa1beefb2747d4af5"
        entry = RaffleEntry.objects.create(
            raffle=self.raffle, user_profile=self.user_profile, tx_hash=tx_hash
        )
        self.client.force_authenticate(user=self.user_profile.user)
        response = self.client.post(
            reverse("set-enrollment-tx", kwargs={"pk": entry.pk}),
            data={"tx_hash": tx_hash},
        )
        self.assertEqual(response.status_code, 403)

    @patch(
        "authentication.helpers.BrightIDSoulboundAPIInterface.get_verification_status",
        lambda a, b, c: (True, None),
    )
    def test_set_claiming_prize_tx(self):
        entry = RaffleEntry.objects.create(
            raffle=self.raffle, user_profile=self.user_profile, is_winner=True
        )
        self.client.force_authenticate(user=self.user_profile.user)
        tx_hash = "0xc9f4401d848bf61bd8e225fa800ab259018a917b55b0aa6aa1beefb2747d4af5"
        response = self.client.post(
            reverse("set-claiming-prize-tx", kwargs={"pk": self.raffle.pk}),
            data={"tx_hash": tx_hash},
        )
        self.assertEqual(response.status_code, 200)
        entry.refresh_from_db()
        self.assertEqual(entry.claiming_prize_tx, tx_hash)
        self.assertEqual(response.data["entry"]["claiming_prize_tx"], tx_hash)

    @patch(
        "authentication.helpers.BrightIDSoulboundAPIInterface.get_verification_status",
        lambda a, b, c: (True, None),
    )
    def test_set_not_owned_claim_prize_failure(self):
        RaffleEntry.objects.create(raffle=self.raffle, user_profile=self.user_profile)
        entry = RaffleEntry.objects.create(
            raffle=self.raffle,
            user_profile=UserProfile.objects.create(
                user=User.objects.create_user(username="test_2", password="1234"),
                initial_context_id="test_2",
                username="test_2",
            ),
            is_winner=True,
        )
        self.client.force_authenticate(user=self.user_profile.user)
        tx_hash = "0xc9f4401d848bf61bd8e225fa800ab259018a917b55b0aa6aa1beefb2747d4af5"
        response = self.client.post(
            reverse("set-claiming-prize-tx", kwargs={"pk": self.raffle.pk}),
            data={"tx_hash": tx_hash},
        )
        self.assertEqual(response.status_code, 403)
        entry.refresh_from_db()
        self.assertEqual(entry.claiming_prize_tx, None)

    @patch(
        "authentication.helpers.BrightIDSoulboundAPIInterface.get_verification_status",
        lambda a, b, c: (True, None),
    )
    def test_duplicate_claiming_prize_tx_failure(self):
        tx_hash = "0xc9f4401d848bf61bd8e225fa800ab259018a917b55b0aa6aa1beefb2747d4af5"
        RaffleEntry.objects.create(
            raffle=self.raffle,
            user_profile=self.user_profile,
            claiming_prize_tx=tx_hash,
        )
        self.client.force_authenticate(user=self.user_profile.user)
        response = self.client.post(
            reverse("set-claiming-prize-tx", kwargs={"pk": self.raffle.pk}),
            data={"tx_hash": tx_hash},
        )
        self.assertEqual(response.status_code, 403)

    @patch(
        "authentication.helpers.BrightIDSoulboundAPIInterface.get_verification_status",
        lambda a, b, c: (True, None),
    )
    def test_get_raffle_entry(self):
        self.client.force_authenticate(user=self.user_profile.user)
        response = self.client.post(
<<<<<<< HEAD
            reverse("raflle-enrollment", kwargs={"pk": self.raffle.pk}),
            data={"user_wallet_address": "0xc1cbb2ab97260a8a7d4591045a9fb34ec14e87fb"},
=======
            reverse("raflle-enrollment", kwargs={"pk": self.raffle.pk})
>>>>>>> b62d9e64
        )
        first_entry = self.raffle.entries.first()
        response = self.client.get(
            reverse("raflle-enrollment-detail", kwargs={"pk": first_entry.pk})
        )
        self.assertEqual(response.status_code, 200)
        data = response.data["entry"]
        self.assertEqual(data["pk"], first_entry.pk)
        self.assertEqual(data["chain"], self.raffle.chain.chain_id)
        self.assertEqual(data["user_profile"]["pk"], self.user_profile.pk)
        self.assertEqual(data["raffle"]["name"], self.raffle.name)
        self.assertEqual(data["raffle"]["raffleId"], self.raffle.raffleId)


class UtilsTestCase(RaffleTestCase):
    def setUp(self):
        super().setUp()
        self.mainnet_chain = Chain.objects.create(
            chain_name="ETH",
            wallet=self.wallet,
            rpc_url_private="https://rpc.ankr.com/eth",
            explorer_url="https://etherscan.io/",
            native_currency_name="ETH",
            symbol="ETH",
            chain_id="1",
        )

    def test_unitappass_contraint(self):
        constraint = NotHaveUnitapPass(self.user_profile)
        self.assertTrue(constraint.is_observed())

    # def test_set_winner(self):
    #     self.raffle.raffleId = 2
    #     client = PrizetapContractClient(self.raffle)
    #     winner = client.get_raffle_winner()
    #     self.assertEqual(winner, "0x59351584417882EE549eE3B9BF398485ddB5B7E9")<|MERGE_RESOLUTION|>--- conflicted
+++ resolved
@@ -220,12 +220,7 @@
     def test_raffle_enrollment_validation(self):
         self.client.force_authenticate(user=self.user_profile.user)
         response = self.client.post(
-<<<<<<< HEAD
-            reverse("raflle-enrollment", kwargs={"pk": self.raffle.pk}),
-            data={"user_wallet_address": "0xc1cbb2ab97260a8a7d4591045a9fb34ec14e87fb"},
-=======
             reverse("raflle-enrollment", kwargs={"pk": self.raffle.pk})
->>>>>>> b62d9e64
         )
         self.assertEqual(response.status_code, 403)
 
@@ -534,12 +529,7 @@
     def test_raffle_enrollment(self):
         self.client.force_authenticate(user=self.user_profile.user)
         response = self.client.post(
-<<<<<<< HEAD
-            reverse("raflle-enrollment", kwargs={"pk": self.raffle.pk}),
-            data={"user_wallet_address": "0xc1cbb2ab97260a8a7d4591045a9fb34ec14e87fb"},
-=======
             reverse("raflle-enrollment", kwargs={"pk": self.raffle.pk})
->>>>>>> b62d9e64
         )
         self.assertEqual(response.status_code, 200)
         self.assertEqual(self.raffle.entries.count(), 1)
@@ -557,12 +547,7 @@
         is_claimable_mock.return_value = False
         self.client.force_authenticate(user=self.user_profile.user)
         response = self.client.post(
-<<<<<<< HEAD
-            reverse("raflle-enrollment", kwargs={"pk": self.raffle.pk}),
-            data={"user_wallet_address": "0xc1cbb2ab97260a8a7d4591045a9fb34ec14e87fb"},
-=======
             reverse("raflle-enrollment", kwargs={"pk": self.raffle.pk})
->>>>>>> b62d9e64
         )
         self.assertEqual(response.status_code, 403)
 
@@ -694,12 +679,7 @@
     def test_get_raffle_entry(self):
         self.client.force_authenticate(user=self.user_profile.user)
         response = self.client.post(
-<<<<<<< HEAD
-            reverse("raflle-enrollment", kwargs={"pk": self.raffle.pk}),
-            data={"user_wallet_address": "0xc1cbb2ab97260a8a7d4591045a9fb34ec14e87fb"},
-=======
             reverse("raflle-enrollment", kwargs={"pk": self.raffle.pk})
->>>>>>> b62d9e64
         )
         first_entry = self.raffle.entries.first()
         response = self.client.get(
