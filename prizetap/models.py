from django.core.validators import MinValueValidator
from django.db import models
from django.utils import timezone
from django.utils.translation import gettext_lazy as _

from authentication.models import UserProfile
<<<<<<< HEAD
from core.models import BigNumField, Chain, NetworkTypes, UserConstraint
=======
from core.models import BigNumField, UserConstraint
>>>>>>> 236a73b4
from faucet.constraints import OptimismClaimingGasConstraint, OptimismDonationConstraint

from .constraints import HaveUnitapPass, NotHaveUnitapPass


class Constraint(UserConstraint):
    constraints = UserConstraint.constraints + [
        HaveUnitapPass,
        NotHaveUnitapPass,
        OptimismDonationConstraint,
        OptimismClaimingGasConstraint,
    ]
    name = UserConstraint.create_name_field(constraints)


class Raffle(models.Model):
    class Status(models.TextChoices):
        PENDING = "PENDING", _("Pending")
        REJECTED = "REJECTED", _("Rejected")
        VERIFIED = "VERIFIED", _("Verified")
        RANDOM_WORDS_SET = "RWS", _("Random words are set")
        WINNERS_SET = "WS", _("Winners are set")
        CLOSED = "CLOSED", _("Closed")

    class Meta:
        models.UniqueConstraint(
            fields=["chain", "contract", "raffleId"], name="unique_raffle"
        )

    name = models.CharField(max_length=256)
    description = models.TextField(null=True, blank=True)
    necessary_information = models.TextField(null=True, blank=True)
    contract = models.CharField(max_length=256)
    raffleId = models.BigIntegerField(null=True, blank=True)
    creator_name = models.CharField(max_length=255, null=True, blank=True)
    creator_profile = models.ForeignKey(
        UserProfile, on_delete=models.DO_NOTHING, related_name="raffles"
    )
    creator_address = models.CharField(max_length=255)
    creator_url = models.URLField(max_length=255, null=True, blank=True)
    discord_url = models.URLField(max_length=255, null=True, blank=True)
    twitter_url = models.URLField(max_length=255)
    email_url = models.EmailField(max_length=255)
    telegram_url = models.URLField(max_length=255, null=True, blank=True)
    image_url = models.URLField(max_length=255, null=True, blank=True)

    prize_amount = BigNumField()
    prize_asset = models.CharField(max_length=255)
    prize_name = models.CharField(max_length=100)
    prize_symbol = models.CharField(max_length=100)
    decimals = models.IntegerField(default=18)

    is_prize_nft = models.BooleanField(default=False)
    nft_ids = models.TextField(null=True, blank=True)
    token_uri = models.TextField(null=True, blank=True)

    chain = models.ForeignKey(Chain, on_delete=models.CASCADE, related_name="raffles")

    constraints = models.ManyToManyField(Constraint, blank=True, related_name="raffles")
    constraint_params = models.TextField(null=True, blank=True)
    reversed_constraints = models.TextField(null=True, blank=True)

    created_at = models.DateTimeField(auto_now_add=True, editable=True)
    start_at = models.DateTimeField(default=timezone.now)
    deadline = models.DateTimeField()
    max_number_of_entries = models.IntegerField(validators=[MinValueValidator(1)])
    max_multiplier = models.IntegerField(default=1, validators=[MinValueValidator(1)])
    winners_count = models.IntegerField(default=1, validators=[MinValueValidator(1)])

    status = models.CharField(
        max_length=10, choices=Status.choices, default=Status.PENDING
    )
    rejection_reason = models.TextField(null=True, blank=True)
    tx_hash = models.CharField(max_length=255, blank=True, null=True)
    vrf_tx_hash = models.CharField(max_length=255, blank=True, null=True)
    is_active = models.BooleanField(default=True)

    @property
    def is_started(self):
        return timezone.now() >= self.start_at

    @property
    def is_expired(self):
        if self.deadline is None:
            return False
        return self.deadline < timezone.now()

    @property
    def is_maxed_out(self):
        if self.max_number_of_entries is None:
            return False
        return self.max_number_of_entries <= self.number_of_entries

    @property
    def is_claimable(self):
        return (
            self.status == self.Status.VERIFIED
            and self.is_started
            and not self.is_expired
            and not self.is_maxed_out
            and self.is_active
        )

    @property
    def number_of_entries(self):
        return self.entries.count()

    @property
    def number_of_onchain_entries(self):
        return self.entries.filter(tx_hash__isnull=False).count()

    @property
    def winner(self):
        winner_entry = self.winner_entry
        if winner_entry:
            return winner_entry.user_profile

    @property
    def winner_entry(self):
        try:
            return self.entries.get(is_winner=True)
        except RaffleEntry.DoesNotExist:
            return None

    def __str__(self):
        return f"{self.name}"

    def save(self, *args, **kwargs):
        if self.status == self.Status.VERIFIED and not self.raffleId:
            raise Exception("The raffleId of a verified raffle can't be empty")

        super().save(*args, **kwargs)


class RaffleEntry(models.Model):
    class Meta:
        unique_together = (("raffle", "user_profile"),)
        verbose_name_plural = "raffle entries"

<<<<<<< HEAD
    raffle = models.ForeignKey(Raffle, on_delete=models.CASCADE, related_name="entries")
    user_profile = models.ForeignKey(
        UserProfile, on_delete=models.CASCADE, related_name="raffle_entries"
    )
=======
    raffle = models.ForeignKey(Raffle, on_delete=models.PROTECT, related_name="entries")
    user_profile = models.ForeignKey(
        UserProfile, on_delete=models.PROTECT, related_name="raffle_entries"
    )

    user_wallet_address = models.CharField(max_length=255)
>>>>>>> 236a73b4

    created_at = models.DateTimeField(auto_now_add=True, editable=True)

    multiplier = models.IntegerField(default=1)
    is_winner = models.BooleanField(blank=True, default=False)
    tx_hash = models.CharField(max_length=255, blank=True, null=True)
    claiming_prize_tx = models.CharField(max_length=255, blank=True, null=True)

    def __str__(self):
        return f"{self.raffle} - {self.user_profile}"

    @property
    def age(self):
        return timezone.now() - self.created_at


class LineaRaffleEntries(models.Model):
    wallet_address = models.CharField(max_length=255)
    raffle = models.ForeignKey(
        Raffle, on_delete=models.CASCADE, related_name="linea_entries"
    )
    is_winner = models.BooleanField(blank=True, default=False)
    claim_tx = models.CharField(max_length=255, blank=True, null=True)

    def __str__(self):
        return str(self.wallet_address)<|MERGE_RESOLUTION|>--- conflicted
+++ resolved
@@ -4,11 +4,7 @@
 from django.utils.translation import gettext_lazy as _
 
 from authentication.models import UserProfile
-<<<<<<< HEAD
-from core.models import BigNumField, Chain, NetworkTypes, UserConstraint
-=======
-from core.models import BigNumField, UserConstraint
->>>>>>> 236a73b4
+from core.models import BigNumField, Chain, UserConstraint
 from faucet.constraints import OptimismClaimingGasConstraint, OptimismDonationConstraint
 
 from .constraints import HaveUnitapPass, NotHaveUnitapPass
@@ -148,19 +144,12 @@
         unique_together = (("raffle", "user_profile"),)
         verbose_name_plural = "raffle entries"
 
-<<<<<<< HEAD
-    raffle = models.ForeignKey(Raffle, on_delete=models.CASCADE, related_name="entries")
-    user_profile = models.ForeignKey(
-        UserProfile, on_delete=models.CASCADE, related_name="raffle_entries"
-    )
-=======
     raffle = models.ForeignKey(Raffle, on_delete=models.PROTECT, related_name="entries")
     user_profile = models.ForeignKey(
         UserProfile, on_delete=models.PROTECT, related_name="raffle_entries"
     )
 
     user_wallet_address = models.CharField(max_length=255)
->>>>>>> 236a73b4
 
     created_at = models.DateTimeField(auto_now_add=True, editable=True)
 
