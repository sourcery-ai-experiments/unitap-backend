--- conflicted
+++ resolved
@@ -116,13 +116,9 @@
                 winner_addresses = raffle_client.get_raffle_winners()
                 for addr in winner_addresses:
                     if addr and addr != "0x0000000000000000000000000000000000000000":
-<<<<<<< HEAD
-                        winner_entry = raffle.entries.filter(user_wallet_address__iexact=addr).get()
-=======
                         winner_entry = raffle.entries.filter(
                             user_profile__wallets__address__iexact=addr
                         ).get()
->>>>>>> b62d9e64
                         winner_entry.is_winner = True
                         winner_entry.save()
                         raffle.status = Raffle.Status.CLOSED
