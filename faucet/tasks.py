import decimal
import logging
import time
from contextlib import contextmanager

import requests
import web3.exceptions
from celery import shared_task
from django.conf import settings as django_settings
from django.core.cache import cache
from django.db import transaction
from django.db.models import F, Func
from django.utils import timezone
from sentry_sdk import capture_exception

from authentication.models import NetworkTypes, Wallet
from core.models import TokenPrice
from tokenTap.models import TokenDistributionClaim

from .faucet_manager.fund_manager import (
    EVMFundManager,
    FundMangerException,
    LightningFundManager,
    SolanaFundManager,
)
from .models import Chain, ClaimReceipt, DonationReceipt, TransactionBatch


@contextmanager
def memcache_lock(lock_id, oid, lock_expire=60):
    timeout_at = time.monotonic() + lock_expire
    # cache.add fails if the key already exists
    status = cache.add(lock_id, oid, lock_expire)
    try:
        yield status
    finally:
        # memcache delete is very slow, but we have to use it to take
        # advantage of using add() for atomic locking
        if time.monotonic() < timeout_at and status:
            # don't release the lock if we exceeded the timeout
            # to lessen the chance of releasing an expired lock
            # owned by someone else
            # also don't release the lock if we didn't acquire it
            cache.delete(lock_id)


def has_pending_batch(chain):
    return TransactionBatch.objects.filter(chain=chain, _status=ClaimReceipt.PENDING).exists()


def passive_address_is_not_none(address):
    if address is not None or address != "" or address != " ":
        return True
    return False


@shared_task(bind=True)
def process_batch(self, batch_pk):
    """
    Process a batch of claims and send the funds to the users
    creates an on-chain transaction
    """

    id = f"{self.name}-LOCK-{batch_pk}"

    try:
        with memcache_lock(id, self.app.oid) as acquired:
            if not acquired:
                print("Could not acquire process lock")
                return

            print(f"Processing Batch {batch_pk}")

            batch = TransactionBatch.objects.get(pk=batch_pk)

            if batch.should_be_processed:
                if batch.is_expired:
                    batch._status = ClaimReceipt.REJECTED
                    batch.save()
                    batch.claims.update(_status=batch._status)
                    return

                data = [
                    {
                        "to": receipt.passive_address
                        if receipt.passive_address is not None
                        else Wallet.objects.get(
                            user_profile=receipt.user_profile,
                            wallet_type=batch.chain.chain_type,
                        ).address,
                        "amount": int(receipt.amount),
                    }
                    for receipt in batch.claims.all()
                ]
                #####
                print(data)

                try:
                    if batch.chain.chain_type == NetworkTypes.SOLANA:
                        manager = SolanaFundManager(batch.chain)
                    elif batch.chain.chain_type == NetworkTypes.LIGHTNING:
                        manager = LightningFundManager(batch.chain)
                    elif batch.chain.chain_type == NetworkTypes.EVM or batch.chain.chain_type == NetworkTypes.NONEVMXDC:
                        manager = EVMFundManager(batch.chain)
                    else:
                        raise Exception(f"Invalid chain type to process batch, chain type {batch.chain.chain_type}")
                    tx_hash = manager.multi_transfer(data)
                    batch.tx_hash = tx_hash
                    batch.save()
                except FundMangerException.GasPriceTooHigh as e:
                    logging.error(e)
                except FundMangerException.RPCError as e:
                    logging.error(e)
                except Exception as e:
                    capture_exception()
                    print(str(e))

            cache.delete(id)
    except TransactionBatch.DoesNotExist:
        pass


@shared_task
def process_pending_batches():
    batches = TransactionBatch.objects.filter(_status=ClaimReceipt.PENDING, tx_hash=None)
    for _batch in batches:
        process_batch.delay(_batch.pk)


@shared_task(bind=True)
def update_pending_batch_with_tx_hash(self, batch_pk):
    # only one ongoing update per batch

    id = f"{self.name}-LOCK-{batch_pk}"

    with memcache_lock(id, self.app.oid) as acquired:
        if not acquired:
            print("Could not acquire update lock")
            return

        print("Updating Batch")

        batch = TransactionBatch.objects.get(pk=batch_pk)
        try:
            if batch.status_should_be_updated:
                if batch.chain.chain_type == NetworkTypes.SOLANA:
                    manager = SolanaFundManager(batch.chain)
                elif batch.chain.chain_type == NetworkTypes.LIGHTNING:
                    manager = LightningFundManager(batch.chain)
                elif batch.chain.chain_type == NetworkTypes.EVM or batch.chain.chain_type == NetworkTypes.NONEVMXDC:
                    manager = EVMFundManager(batch.chain)
                else:
                    raise Exception(f"Invalid chain type to update pending batch, chain type {batch.chain.chain_type}")

                if manager.is_tx_verified(batch.tx_hash):
                    batch._status = ClaimReceipt.VERIFIED
                elif batch.is_expired:
                    batch._status = ClaimReceipt.REJECTED
        except Exception as e:
            if batch.is_expired:
                batch._status = ClaimReceipt.REJECTED
            capture_exception()
            print(str(e))
        finally:
            batch.save()
            batch.claims.update(_status=batch._status)

        cache.delete(id)


@shared_task
def reject_expired_pending_claims():
    ClaimReceipt.objects.filter(
        batch=None,
        _status=ClaimReceipt.PENDING,
        datetime__lte=timezone.now() - timezone.timedelta(minutes=ClaimReceipt.MAX_PENDING_DURATION),
    ).update(_status=ClaimReceipt.REJECTED)


@shared_task
def update_pending_batches_with_tx_hash_status():
    batches_queryset = (
        TransactionBatch.objects.filter(_status=ClaimReceipt.PENDING).exclude(tx_hash=None).exclude(updating=True)
    )
    for _batch in batches_queryset:
        update_pending_batch_with_tx_hash.delay(_batch.pk)


@shared_task
def process_chain_pending_claims(chain_id):  # locks chain
    with transaction.atomic():
        chain = Chain.objects.select_for_update().get(pk=chain_id)  # lock based on chain

        # all pending batches must be resolved before new transactions can be made
        if has_pending_batch(chain):
            return

        # get all pending receipts for this chain
        # pending receipts are receipts that have not been batched yet
        receipts = ClaimReceipt.objects.filter(chain=chain, _status=ClaimReceipt.PENDING, batch=None)

        if receipts.count() == 0:
            return

        if chain.chain_type == NetworkTypes.LIGHTNING:
            receipts = receipts.order_by("pk")[:1]
        else:
            receipts = receipts.order_by("pk")[:32]

        # if there are no pending batches, create a new batch
        batch = TransactionBatch.objects.create(chain=chain)

        # assign the batch to the receipts
        for receipt in receipts:
            receipt.batch = batch
            receipt.save()


@shared_task
def process_pending_claims():  # periodic task
    chains = Chain.objects.filter(is_active=True)
    for _chain in chains:
        process_chain_pending_claims.delay(_chain.pk)


@shared_task
def update_needs_funding_status_chain(chain_id):
    try:
        chain = Chain.objects.get(pk=chain_id)
        # if has enough funds and enough fees, needs_funding is False

        chain.needs_funding = True

        if chain.has_enough_funds and chain.has_enough_fees:
            chain.needs_funding = False

        chain.save()
    except Exception:
        capture_exception()


@shared_task
def update_needs_funding_status():  # periodic task
    chains = Chain.objects.filter(is_active=True)
    for _chain in chains:
        update_needs_funding_status_chain.delay(_chain.pk)


@shared_task
def process_verified_lighning_claim(gas_tap_claim_id):
    try:
        claim = ClaimReceipt.objects.get(pk=gas_tap_claim_id)
        user_profile = claim.user_profile
        tokentap_lightning_claim = (
            TokenDistributionClaim.objects.filter(
                user_profile=user_profile,
                token_distribution__chain__chain_type=NetworkTypes.LIGHTNING,
            )
            .order_by("-created_at")
            .first()
        )

        if not tokentap_lightning_claim:
            print("No tokentap claim found for user")
            return

        tokentap_lightning_claim.status = ClaimReceipt.VERIFIED
        tokentap_lightning_claim.tx_hash = claim.tx_hash
        tokentap_lightning_claim.save()

        claim._status = ClaimReceipt.PROCESSED_FOR_TOKENTAP
        claim.save()

    except Exception as e:
        capture_exception()
        print(f"error in processing lightning claims: {str(e)}")


@shared_task
def process_rejected_lighning_claim(gas_tap_claim_id):
    try:
        claim = ClaimReceipt.objects.get(pk=gas_tap_claim_id)
        user_profile = claim.user_profile
        tokentap_lightning_claim = (
            TokenDistributionClaim.objects.filter(
                user_profile=user_profile,
                token_distribution__chain__chain_type=NetworkTypes.LIGHTNING,
            )
            .order_by("-created_at")
            .first()
        )

        if not tokentap_lightning_claim:
            print("No tokentap claim found for user")
            return

        tokentap_lightning_claim.delete()

        claim._status = ClaimReceipt.PROCESSED_FOR_TOKENTAP_REJECT
        claim.save()

    except Exception as e:
        capture_exception()
        print(f"error in processing lightning claims: {str(e)}")


@shared_task
def update_tokentap_claim_for_verified_lightning_claims():
    claims = ClaimReceipt.objects.filter(
        _status__in=[ClaimReceipt.VERIFIED, ClaimReceipt.REJECTED],
        chain__chain_type=NetworkTypes.LIGHTNING,
    )
    for _claim in claims:
        if django_settings.IS_TESTING:
            if _claim._status == ClaimReceipt.VERIFIED:
                process_verified_lighning_claim.apply((_claim.pk,))
            elif _claim._status == ClaimReceipt.REJECTED:
                process_rejected_lighning_claim.apply((_claim.pk,))
        else:
            if _claim._status == ClaimReceipt.VERIFIED:
                process_verified_lighning_claim.delay(
                    _claim.pk,
                )
            elif _claim._status == ClaimReceipt.REJECTED:
                process_rejected_lighning_claim.delay(
                    _claim.pk,
                )


@shared_task
def update_tokens_price():
    """
    update token.usd_price for all TokenPrice records in DB
    """

    # TODO: we can make this function performance better by using aiohttp and asyncio or Threads
    tokens = TokenPrice.objects.exclude(price_url__isnull=True).exclude(price_url="")
    res_gen = map(lambda token: (token, requests.get(token.price_url, timeout=5)), tokens)

    def parse_request(token: TokenPrice, request_res: requests.Response):
        try:
            request_res.raise_for_status()
            json_data = request_res.json()
            token.usd_price = json_data["data"]["rates"]["USD"]
            # TODO: save all change when this function ended for all url done for better performance
            token.save()
        except requests.HTTPError as e:
            logging.exception(
                f"requests for url: {request_res.url} can not fetched with status_code: {request_res.status_code}. \
                {str(e)}"
            )

        except KeyError as e:
            logging.exception(
                f"requests for url: {request_res.url} data do not have property keys for loading data. {str(e)}"
            )

        except Exception as e:
            logging.exception(f"requests for url: {request_res.url} got error {type(e).__name__}. {str(e)}")

    [parse_request(*res) for res in res_gen]


@shared_task(bind=True)
def process_donation_receipt(self, donation_receipt_pk):
    lock_name = f"{self.name}-LOCK-{donation_receipt_pk}"
    logging.info(f"lock name is: {lock_name}")
    with memcache_lock(lock_name, self.app.oid) as acquired:
        donation_receipt = DonationReceipt.objects.get(pk=donation_receipt_pk)
        if not acquired:
            logging.debug("Could not acquire update lock")
            return
        evm_fund_manager = EVMFundManager(donation_receipt.chain)
        try:
            if evm_fund_manager.is_tx_verified(donation_receipt.tx_hash) is False:
                donation_receipt.delete()
                return
            user = donation_receipt.user_profile
            tx = evm_fund_manager.get_tx(donation_receipt.tx_hash)
            if tx.get("from").lower() not in user.wallets.annotate(
                lower_address=Func(F("address"), function="LOWER")
            ).values_list("lower_address", flat=True):
                donation_receipt.delete()
                return
            if (
                evm_fund_manager.to_checksum_address(tx.get("to"))
                != evm_fund_manager.get_fund_manager_checksum_address()
            ):
                donation_receipt.delete()
                return
            donation_receipt.value = str(evm_fund_manager.from_wei(tx.get("value")))
            if donation_receipt.chain.is_testnet is False:
                try:
                    token_price = TokenPrice.objects.get(symbol=donation_receipt.chain.symbol)
                    donation_receipt.total_price = str(
                        decimal.Decimal(donation_receipt.value) * decimal.Decimal(token_price.usd_price)
                    )
                except TokenPrice.DoesNotExist:
<<<<<<< HEAD
                    logging.error(f"TokenPrice for Chain: {donation_receipt.chain.chain_name} did not defined")
                    donation_receipt.status = ClaimReceipt.REJECTED

=======
                    logging.error(f'TokenPrice for Chain: {donation_receipt.chain.chain_name} did not defined')
                    donation_receipt.status = ClaimReceipt.REJECTED
>>>>>>> 0d5e0e1e
                    donation_receipt.save()
                    return
            else:
                donation_receipt.total_price = str(0)
            donation_receipt.status = ClaimReceipt.VERIFIED
            donation_receipt.save()
        except (web3.exceptions.TransactionNotFound, web3.exceptions.TimeExhausted):
            donation_receipt.delete()
            return


@shared_task
def update_donation_receipt_pending_status():
    """
    update status of pending donation receipt
    """
    pending_donation_receipts = DonationReceipt.objects.filter(status=ClaimReceipt.PENDING)
    for pending_donation_receipt in pending_donation_receipts:
        process_donation_receipt.delay(pending_donation_receipt.pk)<|MERGE_RESOLUTION|>--- conflicted
+++ resolved
@@ -396,14 +396,8 @@
                         decimal.Decimal(donation_receipt.value) * decimal.Decimal(token_price.usd_price)
                     )
                 except TokenPrice.DoesNotExist:
-<<<<<<< HEAD
                     logging.error(f"TokenPrice for Chain: {donation_receipt.chain.chain_name} did not defined")
                     donation_receipt.status = ClaimReceipt.REJECTED
-
-=======
-                    logging.error(f'TokenPrice for Chain: {donation_receipt.chain.chain_name} did not defined')
-                    donation_receipt.status = ClaimReceipt.REJECTED
->>>>>>> 0d5e0e1e
                     donation_receipt.save()
                     return
             else:
