--- conflicted
+++ resolved
@@ -11,12 +11,7 @@
 
 from authentication.models import NetworkTypes, Wallet
 
-from .faucet_manager.fund_manager import EVMFundManager, SolanaFundManager,\
-<<<<<<< HEAD
-    LightningFundManager
-=======
-    FundMangerException
->>>>>>> 760d4085
+from .faucet_manager.fund_manager import EVMFundManager, SolanaFundManager,LightningFundManager, FundMangerException
 from .models import Chain, ClaimReceipt, TransactionBatch
 
 
