--- conflicted
+++ resolved
@@ -373,15 +373,10 @@
 
 
 class GlobalSettings(models.Model):
-<<<<<<< HEAD
-    weekly_chain_claim_limit = models.IntegerField(default=10)
-    tokentap_weekly_claim_limit = models.IntegerField(default=2)
-=======
     weekly_chain_claim_limit = models.IntegerField(default=5)
     tokentap_weekly_claim_limit = models.IntegerField(default=3)
     prizetap_weekly_claim_limit = models.IntegerField(default=3)
     is_gas_tap_available = models.BooleanField(default=True)
->>>>>>> 6caa7c53
 
 
 class TransactionBatch(models.Model):
