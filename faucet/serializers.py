--- conflicted
+++ resolved
@@ -166,14 +166,9 @@
     interacted_chains = serializers.ListField(
         child=serializers.IntegerField(), read_only=True
     )
-<<<<<<< HEAD
-    wallet = serializers.CharField(max_length=512, read_only=True)
     rank = serializers.IntegerField(read_only=True, required=False)
 
 
 class FuelChampionSerializer(serializers.Serializer):
     chain_pk = serializers.CharField(max_length=20, read_only=True)
-    username = serializers.CharField(max_length=150, read_only=True)
-=======
-    rank = serializers.IntegerField(read_only=True, required=False)
->>>>>>> 27d9e1fd
+    username = serializers.CharField(max_length=150, read_only=True)