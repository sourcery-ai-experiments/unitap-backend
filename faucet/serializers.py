from rest_framework import serializers

from core.serializers import ChainSerializer
from faucet.models import ClaimReceipt, DonationReceipt, Faucet, GlobalSettings


class GlobalSettingsSerializer(serializers.ModelSerializer):
    class Meta:
        model = GlobalSettings
        fields = [
            "gastap_round_claim_limit",
            "tokentap_round_claim_limit",
            "prizetap_round_claim_limit",
            "is_gas_tap_available",
        ]


class FaucetBalanceSerializer(serializers.ModelSerializer):
    contract_balance = serializers.SerializerMethodField()
    wallet_balance = serializers.SerializerMethodField()
    chain = ChainSerializer()

    class Meta:
        model = Faucet
        fields = [
            "pk",
            "chain",
            "needs_funding",
            "has_enough_funds",
            "contract_balance",
            "wallet_balance",
            "block_scan_address",
        ]

    def get_contract_balance(self, faucet):
        return faucet.manager_balance

    def get_wallet_balance(self, faucet):
        return faucet.chain.wallet_balance


class SmallFaucetSerializer(serializers.ModelSerializer):
    chain = ChainSerializer()

    class Meta:
        model = Faucet
        fields = [
            "pk",
            "chain",
            "fund_manager_address",
            "gas_image_url",
            "max_claim_amount",
            "tokentap_contract_address",
            "block_scan_address",
            "is_one_time_claim",
        ]


<<<<<<< HEAD
class ChainSerializer(serializers.ModelSerializer):
=======
class FaucetSerializer(serializers.ModelSerializer):
    chain = ChainSerializer()

>>>>>>> c561a243
    class Meta:
        model = Faucet
        fields = [
            "pk",
            "chain",
            "fund_manager_address",
            "gas_image_url",
            "max_claim_amount",
            "total_claims",
            "total_claims_this_round",
            "tokentap_contract_address",
            "needs_funding",
            "block_scan_address",
            "is_one_time_claim",
        ]


class ReceiptSerializer(serializers.ModelSerializer):
    faucet = SmallFaucetSerializer()

    class Meta:
        model = ClaimReceipt
        fields = [
            "pk",
            "tx_hash",
<<<<<<< HEAD
            "to_address",
            "chain",
=======
            "faucet",
>>>>>>> c561a243
            "datetime",
            "amount",
            "status",
            "last_updated",
        ]


class DonationReceiptSerializer(serializers.ModelSerializer):
    faucet_pk = serializers.CharField(max_length=20, write_only=True)
    faucet = FaucetSerializer(read_only=True)

    def validate(self, attrs):
        faucet = self._validate_faucet(attrs.pop("faucet_pk"))
        attrs["user_profile"] = self.context.get("user")
        attrs["faucet"] = faucet
        return attrs

    def _validate_faucet(self, pk: str):
        try:
<<<<<<< HEAD
            chain: Chain = Chain.objects.get(pk=pk, chain_type="EVM")
        except Chain.DoesNotExist:
            raise serializers.ValidationError(
                {"chain": "chain is not EVM or does not exist."}
            )
        return chain
=======
            faucet: Faucet = Faucet.objects.get(pk=pk, chain__chain_type="EVM")
        except Faucet.DoesNotExist:
            raise serializers.ValidationError(
                {"faucet": "faucet is not EVM or does not exist."}
            )
        return faucet
>>>>>>> c561a243

    class Meta:
        model = DonationReceipt
        depth = 1
        fields = [
            "tx_hash",
<<<<<<< HEAD
            "chain",
            "datetime",
            "total_price",
            "value",
            "chain_pk",
=======
            "faucet",
            "datetime",
            "total_price",
            "value",
            "faucet_pk",
>>>>>>> c561a243
            "status",
            "user_profile",
        ]
        read_only_fields = [
            "value",
            "datetime",
            "total_price",
<<<<<<< HEAD
            "chain",
=======
            "faucet",
>>>>>>> c561a243
            "status",
            "user_profile",
        ]


class LeaderboardSerializer(serializers.Serializer):
    username = serializers.CharField(max_length=150, read_only=True)
    sum_total_price = serializers.CharField(max_length=150, read_only=True)
    interacted_chains = serializers.ListField(
        child=serializers.IntegerField(), read_only=True
    )
<<<<<<< HEAD
    rank = serializers.IntegerField(read_only=True, required=False)


class FuelChampionSerializer(serializers.Serializer):
    chain_pk = serializers.CharField(max_length=20, read_only=True)
    username = serializers.CharField(max_length=150, read_only=True)
=======
    wallet = serializers.CharField(max_length=512, read_only=True)
    rank = serializers.IntegerField(read_only=True, required=False)
>>>>>>> c561a243
<|MERGE_RESOLUTION|>--- conflicted
+++ resolved
@@ -56,13 +56,9 @@
         ]
 
 
-<<<<<<< HEAD
-class ChainSerializer(serializers.ModelSerializer):
-=======
 class FaucetSerializer(serializers.ModelSerializer):
     chain = ChainSerializer()
 
->>>>>>> c561a243
     class Meta:
         model = Faucet
         fields = [
@@ -88,12 +84,8 @@
         fields = [
             "pk",
             "tx_hash",
-<<<<<<< HEAD
             "to_address",
-            "chain",
-=======
             "faucet",
->>>>>>> c561a243
             "datetime",
             "amount",
             "status",
@@ -113,40 +105,23 @@
 
     def _validate_faucet(self, pk: str):
         try:
-<<<<<<< HEAD
-            chain: Chain = Chain.objects.get(pk=pk, chain_type="EVM")
-        except Chain.DoesNotExist:
-            raise serializers.ValidationError(
-                {"chain": "chain is not EVM or does not exist."}
-            )
-        return chain
-=======
             faucet: Faucet = Faucet.objects.get(pk=pk, chain__chain_type="EVM")
         except Faucet.DoesNotExist:
             raise serializers.ValidationError(
                 {"faucet": "faucet is not EVM or does not exist."}
             )
         return faucet
->>>>>>> c561a243
 
     class Meta:
         model = DonationReceipt
         depth = 1
         fields = [
             "tx_hash",
-<<<<<<< HEAD
-            "chain",
-            "datetime",
-            "total_price",
-            "value",
-            "chain_pk",
-=======
             "faucet",
             "datetime",
             "total_price",
             "value",
             "faucet_pk",
->>>>>>> c561a243
             "status",
             "user_profile",
         ]
@@ -154,11 +129,7 @@
             "value",
             "datetime",
             "total_price",
-<<<<<<< HEAD
-            "chain",
-=======
             "faucet",
->>>>>>> c561a243
             "status",
             "user_profile",
         ]
@@ -170,14 +141,10 @@
     interacted_chains = serializers.ListField(
         child=serializers.IntegerField(), read_only=True
     )
-<<<<<<< HEAD
+    wallet = serializers.CharField(max_length=512, read_only=True)
     rank = serializers.IntegerField(read_only=True, required=False)
 
 
 class FuelChampionSerializer(serializers.Serializer):
-    chain_pk = serializers.CharField(max_length=20, read_only=True)
-    username = serializers.CharField(max_length=150, read_only=True)
-=======
-    wallet = serializers.CharField(max_length=512, read_only=True)
-    rank = serializers.IntegerField(read_only=True, required=False)
->>>>>>> c561a243
+    faucet_pk = serializers.CharField(max_length=20, read_only=True)
+    username = serializers.CharField(max_length=150, read_only=True)