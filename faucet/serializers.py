from rest_framework import serializers

from faucet.models import Chain, ClaimReceipt, DonationReceipt, GlobalSettings


class GlobalSettingsSerializer(serializers.ModelSerializer):
    class Meta:
        model = GlobalSettings
        fields = [
            "gastap_round_claim_limit",
            "tokentap_round_claim_limit",
            "prizetap_round_claim_limit",
            "is_gas_tap_available",
        ]


class ChainBalanceSerializer(serializers.ModelSerializer):
    wallet = serializers.SerializerMethodField()
    contract_balance = serializers.SerializerMethodField()
    wallet_balance = serializers.SerializerMethodField()

    class Meta:
        model = Chain
        fields = [
            "pk",
            "chain_name",
            "chain_id",
            "symbol",
            "decimals",
            "needs_funding",
            "has_enough_fees",
            "has_enough_funds",
            "contract_balance",
            "wallet_balance",
            "is_testnet",
            "chain_type",
            "block_scan_address",
            "wallet",
        ]

    def get_wallet(self, chain):
        return chain.wallet.address

    def get_contract_balance(self, chain):
        return chain.manager_balance

    def get_wallet_balance(self, chain):
        return chain.wallet_balance


class SmallChainSerializer(serializers.ModelSerializer):
    class Meta:
        model = Chain
        fields = [
            "pk",
            "chain_name",
            "chain_id",
            "fund_manager_address",
            "native_currency_name",
            "symbol",
            "decimals",
            "explorer_url",
            "rpc_url",
            "logo_url",
            "modal_url",
            "gas_image_url",
            "max_claim_amount",
            "is_testnet",
            "tokentap_contract_address",
            "chain_type",
            "block_scan_address",
            "is_one_time_claim",
        ]


class ChainSerializer(serializers.ModelSerializer):
    class Meta:
        model = Chain
        fields = [
            "pk",
            "chain_name",
            "chain_id",
            "fund_manager_address",
            "native_currency_name",
            "symbol",
            "decimals",
            "explorer_url",
            "rpc_url",
            "logo_url",
            "modal_url",
            "gas_image_url",
            "max_claim_amount",
            "total_claims",
            "total_claims_this_round",
            "tokentap_contract_address",
            "needs_funding",
            "is_testnet",
            "chain_type",
            "block_scan_address",
            "is_one_time_claim",
        ]

<<<<<<< HEAD

# def get_claimed(self, chain) -> int:
#     user = self.context["request"].user

#     if not user.is_authenticated:
#         return "N/A"
#     user_profile = user.profile
#     return CreditStrategyFactory(chain, user_profile).get_strategy().get_claimed()

# def get_unclaimed(self, chain) -> int:
#     user = self.context["request"].user

#     if not user.is_authenticated:
#         return "N/A"
#     user_profile = user.profile
#     return CreditStrategyFactory(chain, user_profile).get_strategy().get_unclaimed()

=======
>>>>>>> 028aaa87

class ReceiptSerializer(serializers.ModelSerializer):
    chain = SmallChainSerializer()

    class Meta:
        model = ClaimReceipt
        fields = [
            "pk",
            "tx_hash",
            "to_address",
            "chain",
            "datetime",
            "amount",
            "status",
            "last_updated",
        ]


class DonationReceiptSerializer(serializers.ModelSerializer):
    chain_pk = serializers.CharField(max_length=20, write_only=True)
    chain = SmallChainSerializer(read_only=True)

    def validate(self, attrs):
        chain = self._validate_chain(attrs.pop("chain_pk"))
        attrs["user_profile"] = self.context.get("user")
        attrs["chain"] = chain
        return attrs

    def _validate_chain(self, pk: str):
        try:
            chain: Chain = Chain.objects.get(pk=pk, chain_type="EVM")
        except Chain.DoesNotExist:
            raise serializers.ValidationError(
                {"chain": "chain is not EVM or does not exist."}
            )
        return chain

    class Meta:
        model = DonationReceipt
        depth = 1
        fields = [
            "tx_hash",
            "chain",
            "datetime",
            "total_price",
            "value",
            "chain_pk",
            "status",
            "user_profile",
        ]
        read_only_fields = [
            "value",
            "datetime",
            "total_price",
            "chain",
            "status",
            "user_profile",
        ]


class LeaderboardSerializer(serializers.Serializer):
    username = serializers.CharField(max_length=150, read_only=True)
    sum_total_price = serializers.CharField(max_length=150, read_only=True)
    interacted_chains = serializers.ListField(
        child=serializers.IntegerField(), read_only=True
    )
<<<<<<< HEAD
    wallet = serializers.CharField(max_length=512, read_only=True)
    rank = serializers.IntegerField(read_only=True, required=False)


class FuelChampionSerializer(serializers.Serializer):
    chain_pk = serializers.CharField(max_length=20, read_only=True)
    username = serializers.CharField(max_length=150, read_only=True)
=======
    rank = serializers.IntegerField(read_only=True, required=False)
>>>>>>> 028aaa87
<|MERGE_RESOLUTION|>--- conflicted
+++ resolved
@@ -100,26 +100,6 @@
             "is_one_time_claim",
         ]
 
-<<<<<<< HEAD
-
-# def get_claimed(self, chain) -> int:
-#     user = self.context["request"].user
-
-#     if not user.is_authenticated:
-#         return "N/A"
-#     user_profile = user.profile
-#     return CreditStrategyFactory(chain, user_profile).get_strategy().get_claimed()
-
-# def get_unclaimed(self, chain) -> int:
-#     user = self.context["request"].user
-
-#     if not user.is_authenticated:
-#         return "N/A"
-#     user_profile = user.profile
-#     return CreditStrategyFactory(chain, user_profile).get_strategy().get_unclaimed()
-
-=======
->>>>>>> 028aaa87
 
 class ReceiptSerializer(serializers.ModelSerializer):
     chain = SmallChainSerializer()
@@ -186,14 +166,10 @@
     interacted_chains = serializers.ListField(
         child=serializers.IntegerField(), read_only=True
     )
-<<<<<<< HEAD
     wallet = serializers.CharField(max_length=512, read_only=True)
     rank = serializers.IntegerField(read_only=True, required=False)
 
 
 class FuelChampionSerializer(serializers.Serializer):
     chain_pk = serializers.CharField(max_length=20, read_only=True)
-    username = serializers.CharField(max_length=150, read_only=True)
-=======
-    rank = serializers.IntegerField(read_only=True, required=False)
->>>>>>> 028aaa87
+    username = serializers.CharField(max_length=150, read_only=True)