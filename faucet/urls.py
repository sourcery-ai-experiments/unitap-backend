--- conflicted
+++ resolved
@@ -6,12 +6,9 @@
     ClaimCountView,
     ClaimMaxView,
     DonationReceiptView,
-<<<<<<< HEAD
-    FuelChampionView,
-=======
     FaucetBalanceView,
     FaucetListView,
->>>>>>> c561a243
+    FuelChampionView,
     GetTotalRoundClaimsRemainingView,
     GlobalSettingsView,
     LastClaimView,
@@ -71,14 +68,11 @@
     path("user/donation/", DonationReceiptView.as_view(), name="donation-receipt"),
     path("gas-tap/leaderboard/", LeaderboardView.as_view(), name="gas-tap-leaderboard"),
     path(
-<<<<<<< HEAD
         "gas-tap/fuel-champion/",
         FuelChampionView.as_view(),
         name="gas-tap-fuel-champion",
     ),
     path(
-=======
->>>>>>> c561a243
         "user/gas-tap/leaderboard/",
         UserLeaderboardView.as_view(),
         name="user-gas-tap-leaderboard",
