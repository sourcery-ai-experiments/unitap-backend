import json
import logging

import rest_framework.exceptions
from django.shortcuts import get_object_or_404
from django.utils import timezone
from drf_yasg import openapi
from drf_yasg.utils import swagger_auto_schema
from rest_framework.exceptions import PermissionDenied
from rest_framework.generics import CreateAPIView, ListAPIView, RetrieveAPIView
from rest_framework.permissions import IsAuthenticated
from rest_framework.response import Response
from rest_framework.views import APIView

from core.constraints import ConstraintVerification, get_constraint
from core.models import NetworkTypes
from faucet.models import Chain as FaucetChain
from faucet.models import ClaimReceipt
from tokenTap.models import TokenDistribution, TokenDistributionClaim
from tokenTap.serializers import (
    ConstraintSerializer,
    DetailResponseSerializer,
    TokenDistributionClaimResponseSerializer,
    TokenDistributionClaimSerializer,
    TokenDistributionSerializer,
)

from .helpers import (
    create_uint32_random_nonce,
    has_credit_left,
    hash_message,
    sign_hashed_message,
)


class TokenDistributionListView(ListAPIView):
    serializer_class = TokenDistributionSerializer
    queryset = TokenDistribution.objects.filter(is_active=True)

    def get_queryset(self):
        q = TokenDistribution.objects.filter(is_active=True)

        sorted_queryset = sorted(
            q, key=lambda obj: obj.total_claims_since_last_round, reverse=True
        )

        return sorted_queryset


class TokenDistributionClaimView(CreateAPIView):
    permission_classes = [IsAuthenticated]

    def check_token_distribution_is_claimable(self, token_distribution):
        if not token_distribution.is_claimable:
            raise rest_framework.exceptions.PermissionDenied(
                "This token is not claimable"
            )

    def check_user_permissions(self, token_distribution, user_profile):
        for c in token_distribution.permissions.all():
            constraint: ConstraintVerification = get_constraint(c.name)(user_profile)
            constraint.response = c.response
            if not constraint.is_observed(token_distribution=token_distribution):
                raise PermissionDenied(constraint.response)

<<<<<<< HEAD
    def check_user_weekly_credit(self, user_profile):
        if not has_weekly_credit_left(user_profile):
            raise rest_framework.exceptions.PermissionDenied(
                "You have reached your weekly claim limit"
            )

    def check_user_has_wallet(self, user_profile):
        if not user_profile.wallets.filter(wallet_type=NetworkTypes.EVM).exists():
            raise rest_framework.exceptions.PermissionDenied(
                "You have not connected an EVM wallet to your account"
            )
=======
    def check_user_credit(self, user_profile):
        if not has_credit_left(user_profile):
            raise rest_framework.exceptions.PermissionDenied(
                "You have reached your weekly claim limit"
            )

    def wallet_is_vaild(self, user_profile, user_wallet_address, token_distribution):
        if token_distribution.chain.chain_type == NetworkTypes.LIGHTNING:
            return  # TODO - check if user_wallet_address is a valid lightning invoice

        elif token_distribution.chain.chain_type == NetworkTypes.EVM:
            if not user_profile.owns_wallet(user_wallet_address):
                raise PermissionDenied("This wallet is not registered for this user")
>>>>>>> 236a73b4

    @swagger_auto_schema(
        responses={
            200: openapi.Response(
                description="Signature Created Successfully",
                schema=TokenDistributionClaimResponseSerializer(),
            ),
            403: openapi.Response(
                description="This token is not claimable"
                + " | "
                + "You have reached your weekly claim limit"
                + " | "
                + "You do not have permission to claim this token"
                + " | "
                + "You have not connected an EVM wallet to your account"
                + " | "
                + "You have already claimed this token this week"
                + " | "
                + "You have already claimed this token this month",
                schema=DetailResponseSerializer(),
            ),
        },
    )
    def post(self, request, *args, **kwargs):
        user_profile = request.user.profile
        token_distribution = TokenDistribution.objects.get(pk=self.kwargs["pk"])
        user_wallet_address = request.data.get("user_wallet_address", None)
        if user_wallet_address is None:
            raise rest_framework.exceptions.ParseError(
                "user_wallet_address is a required field"
            )

        self.check_token_distribution_is_claimable(token_distribution)

        self.wallet_is_vaild(user_profile, user_wallet_address, token_distribution)

        self.check_user_permissions(token_distribution, user_profile)

        try:
            tdc = TokenDistributionClaim.objects.get(
                user_profile=user_profile,
                token_distribution=token_distribution,
                status=ClaimReceipt.PENDING,
            )
            return Response(
                {
                    "detail": "Signature Was Already Created",
                    "signature": TokenDistributionClaimSerializer(tdc).data,
                },
                status=200,
            )

        except TokenDistributionClaim.DoesNotExist:
            pass

        self.check_user_credit(user_profile)

        nonce = create_uint32_random_nonce()
        if token_distribution.chain.chain_type == NetworkTypes.EVM:
            hashed_message = hash_message(
                address=user_wallet_address,
                token=token_distribution.token_address,
                amount=token_distribution.amount,
                nonce=nonce,
            )

            signature = sign_hashed_message(hashed_message=hashed_message)

            tdc = TokenDistributionClaim.objects.create(
                user_profile=user_profile,
                nonce=nonce,
                signature=signature,
                token_distribution=token_distribution,
                user_wallet_address=user_wallet_address,
            )

        elif token_distribution.chain.chain_type == NetworkTypes.LIGHTNING:
            tdc = TokenDistributionClaim.objects.create(
                user_profile=user_profile,
                nonce=nonce,
                signature=user_wallet_address,
                user_wallet_address=user_wallet_address,
                token_distribution=token_distribution,
            )
            ClaimReceipt.objects.create(
                chain=FaucetChain.objects.get(chain_type=NetworkTypes.LIGHTNING),
                user_profile=user_profile,
                datetime=timezone.now(),
                amount=token_distribution.amount,
                _status=ClaimReceipt.PENDING,
                to_address=user_wallet_address,
            )

        return Response(
            {
                "detail": "Signature Created Successfully",
                "signature": TokenDistributionClaimSerializer(tdc).data,
            },
            status=200,
        )


class GetTokenDistributionConstraintsView(APIView):
    permission_classes = [IsAuthenticated]

    def get(self, request, td_id):
        user_profile = request.user.profile
        td = get_object_or_404(TokenDistribution, pk=td_id)
        try:
            param_values = json.loads(td.constraint_params)
        except Exception as e:
            logging.error("Error parsing constraint params", e)
            param_values = {}

        response_constraints = []

        for c in td.permissions.all():
            constraint: ConstraintVerification = get_constraint(c.name)(user_profile)
            constraint.response = c.response
            try:
                constraint.param_values = param_values[c.name]
            except KeyError:
                pass
            is_verified = False
            if constraint.is_observed(token_distribution=td):
                is_verified = True
            response_constraints.append(
                {**ConstraintSerializer(c).data, "is_verified": is_verified}
            )

        return Response(
            {"success": True, "constraints": response_constraints}, status=200
        )


class TokenDistributionClaimStatusUpdateView(CreateAPIView):
    permission_classes = [IsAuthenticated]

    def post(self, request, *args, **kwargs):
        user_profile = request.user.profile
        token_distribution_claim = TokenDistributionClaim.objects.get(
            pk=self.kwargs["pk"],
        )
        tx_hash = request.data.get("tx_hash", None)
        if tx_hash is None:
            raise rest_framework.exceptions.ValidationError(
                "tx_hash is a required field"
            )

        if token_distribution_claim.user_profile != user_profile:
            raise rest_framework.exceptions.PermissionDenied(
                "You do not have permission to update this claim"
            )
        if token_distribution_claim.status != ClaimReceipt.PENDING:
            raise rest_framework.exceptions.PermissionDenied(
                "This claim has already been updated"
            )
        token_distribution_claim.tx_hash = tx_hash
        token_distribution_claim.status = ClaimReceipt.VERIFIED
        token_distribution_claim.save()

        return Response(
            {"detail": "Token Distribution Claim Status Updated Successfully"},
            status=200,
        )


class TokenDistributionClaimListView(ListAPIView):
    permission_classes = [IsAuthenticated]
    serializer_class = TokenDistributionClaimSerializer

    def get_queryset(self):
        user_profile = self.request.user.profile
        return TokenDistributionClaim.objects.filter(user_profile=user_profile)


class TokenDistributionClaimRetrieveView(RetrieveAPIView):
    permission_classes = [IsAuthenticated]
    serializer_class = TokenDistributionClaimSerializer

    def get_object(self):
        user_profile = self.request.user.profile
        return TokenDistributionClaim.objects.get(
            pk=self.kwargs["pk"], user_profile=user_profile
        )<|MERGE_RESOLUTION|>--- conflicted
+++ resolved
@@ -63,19 +63,6 @@
             if not constraint.is_observed(token_distribution=token_distribution):
                 raise PermissionDenied(constraint.response)
 
-<<<<<<< HEAD
-    def check_user_weekly_credit(self, user_profile):
-        if not has_weekly_credit_left(user_profile):
-            raise rest_framework.exceptions.PermissionDenied(
-                "You have reached your weekly claim limit"
-            )
-
-    def check_user_has_wallet(self, user_profile):
-        if not user_profile.wallets.filter(wallet_type=NetworkTypes.EVM).exists():
-            raise rest_framework.exceptions.PermissionDenied(
-                "You have not connected an EVM wallet to your account"
-            )
-=======
     def check_user_credit(self, user_profile):
         if not has_credit_left(user_profile):
             raise rest_framework.exceptions.PermissionDenied(
@@ -89,7 +76,6 @@
         elif token_distribution.chain.chain_type == NetworkTypes.EVM:
             if not user_profile.owns_wallet(user_wallet_address):
                 raise PermissionDenied("This wallet is not registered for this user")
->>>>>>> 236a73b4
 
     @swagger_auto_schema(
         responses={
