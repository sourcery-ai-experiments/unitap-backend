--- conflicted
+++ resolved
@@ -18,23 +18,8 @@
     return nonce
 
 
-<<<<<<< HEAD
-def hash_message(address, token, amount, nonce):
-    message_hash = Web3().solidity_keccak(
-        ["address", "address", "uint256", "uint32"],
-        [
-            Web3.to_checksum_address(address),
-            Web3.to_checksum_address(token),
-            amount,
-            nonce,
-        ],
-    )
-    hashed_message = encode_defunct(hexstr=message_hash.hex())
-
-=======
 def hash_message(user, token, amount, nonce):
     hashed_message = Web3Utils.hash_message(user, token, amount, nonce)
->>>>>>> b62d9e64
     return hashed_message
 
 
