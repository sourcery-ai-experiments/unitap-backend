from django.core.cache import cache
from django.db import models
from django.utils import timezone

from authentication.models import UserProfile
<<<<<<< HEAD
from core.models import Chain, NetworkTypes, UserConstraint
=======
from core.models import UserConstraint
>>>>>>> 236a73b4
from faucet.constraints import OptimismHasClaimedGasInThisRound
from faucet.models import ClaimReceipt

from .constraints import (
    OnceInALifeTimeVerification,
    OncePerMonthVerification,
    TimeUtils,
)


class Constraint(UserConstraint):
    constraints = UserConstraint.constraints + [
        OncePerMonthVerification,
        OnceInALifeTimeVerification,
        OptimismHasClaimedGasInThisRound,
    ]
    name = UserConstraint.create_name_field(constraints)


class TokenDistribution(models.Model):
    name = models.CharField(max_length=100)

    distributor = models.CharField(max_length=100, null=True, blank=True)
    distributor_url = models.URLField(max_length=255, null=True, blank=True)
    discord_url = models.URLField(max_length=255, null=True, blank=True)
    twitter_url = models.URLField(max_length=255, null=True, blank=True)
    image_url = models.URLField(max_length=255, null=True, blank=True)
    token_image_url = models.URLField(max_length=255, null=True, blank=True)

    token = models.CharField(max_length=100)
    token_address = models.CharField(max_length=255)
    amount = models.BigIntegerField()
    chain = models.ForeignKey(
        Chain, on_delete=models.CASCADE, related_name="token_distribution"
    )
<<<<<<< HEAD
    contract = models.CharField(max_length=255, null=True, blank=True)
=======
>>>>>>> 236a73b4

    permissions = models.ManyToManyField(Constraint, blank=True)

    created_at = models.DateTimeField(auto_now_add=True)
    deadline = models.DateTimeField(null=True, blank=True)

    max_number_of_claims = models.IntegerField(null=True, blank=True)

    notes = models.TextField(null=True, blank=True)

    is_active = models.BooleanField(default=True)

    @property
    def is_expired(self):
        if self.deadline is None:
            return False
        return self.deadline < timezone.now()

    @property
    def is_maxed_out(self):
        if self.max_number_of_claims is None:
            return False
        return self.max_number_of_claims <= self.claims.count()

    @property
    def is_claimable(self):
        return not self.is_expired and not self.is_maxed_out and self.is_active

    @property
    def number_of_claims(self):
        return self.claims.count()

    @property
    def total_claims_since_last_round(self):
        cached_total_claims_since_last_round = cache.get(
            f"token_tap_token_distribution_total_claims_since_last_round_{self.pk}"
        )
        if cached_total_claims_since_last_round:
            return cached_total_claims_since_last_round

        total_claims_since_last_round = TokenDistributionClaim.objects.filter(
            token_distribution=self,
            created_at__gte=TimeUtils.get_first_day_of_last_month(),
            status__in=[ClaimReceipt.VERIFIED, ClaimReceipt.PENDING],
        ).count()
        cache.set(
            f"token_tap_token_distribution_total_claims_since_last_round_{self.pk}",
            total_claims_since_last_round,
            300,
        )
        return total_claims_since_last_round

    def __str__(self):
        return f"{self.name} - {self.token} - {self.amount}"


class TokenDistributionClaim(models.Model):
    token_distribution = models.ForeignKey(
        TokenDistribution, on_delete=models.CASCADE, related_name="claims"
    )
    user_profile = models.ForeignKey(
        UserProfile, on_delete=models.CASCADE, related_name="tokentap_claims"
    )
    created_at = models.DateTimeField(auto_now_add=True, editable=True)

    user_wallet_address = models.CharField(max_length=255, null=True, blank=True)

    notes = models.TextField(null=True, blank=True)

    signature = models.CharField(max_length=1024, blank=True, null=True)
    nonce = models.BigIntegerField(null=True, blank=True)

    status = models.CharField(
        max_length=30, choices=ClaimReceipt.states, default=ClaimReceipt.PENDING
    )

    tx_hash = models.CharField(max_length=255, null=True, blank=True)

    def __str__(self):
        return f"{self.token_distribution} - {self.user_profile}"

    @property
    def token(self):
        return self.token_distribution.token_address

    @property
    def amount(self):
        return self.token_distribution.amount

    @property
    def age(self):
        return timezone.now() - self.created_at<|MERGE_RESOLUTION|>--- conflicted
+++ resolved
@@ -3,11 +3,7 @@
 from django.utils import timezone
 
 from authentication.models import UserProfile
-<<<<<<< HEAD
-from core.models import Chain, NetworkTypes, UserConstraint
-=======
-from core.models import UserConstraint
->>>>>>> 236a73b4
+from core.models import Chain, UserConstraint
 from faucet.constraints import OptimismHasClaimedGasInThisRound
 from faucet.models import ClaimReceipt
 
@@ -43,10 +39,7 @@
     chain = models.ForeignKey(
         Chain, on_delete=models.CASCADE, related_name="token_distribution"
     )
-<<<<<<< HEAD
     contract = models.CharField(max_length=255, null=True, blank=True)
-=======
->>>>>>> 236a73b4
 
     permissions = models.ManyToManyField(Constraint, blank=True)
 
